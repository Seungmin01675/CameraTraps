![image](https://microsoft.github.io/CameraTraps/assets/Pytorch_Banner_transparentbk.png)

<div align="center"> 
<font size="6"> A Collaborative Deep Learning Framework for Conservation </font>
<br>
<hr>
<a href="https://pypi.org/project/PytorchWildlife"><img src="https://img.shields.io/pypi/v/PytorchWildlife?color=limegreen" /></a> 
<a href="https://pypi.org/project/PytorchWildlife"><img src="https://static.pepy.tech/badge/pytorchwildlife" /></a> 
<a href="https://pypi.org/project/PytorchWildlife"><img src="https://img.shields.io/pypi/pyversions/PytorchWildlife" /></a> 
<a href="https://huggingface.co/spaces/ai-for-good-lab/pytorch-wildlife"><img src="https://img.shields.io/badge/%F0%9F%A4%97%20Hugging%20Face-Demo-blue" /></a>
<a href="https://colab.research.google.com/drive/1rjqHrTMzEHkMualr4vB55dQWCsCKMNXi?usp=sharing"><img src="https://img.shields.io/badge/Colab-Demo-blue?logo=GoogleColab" /></a>
<!-- <a href="https://colab.research.google.com/drive/16-OjFVQ6nopuP-gfqofYBBY00oIgbcr1?usp=sharing"><img src="https://img.shields.io/badge/Colab-Video detection-blue?logo=GoogleColab" /></a> -->
<a href="https://cameratraps.readthedocs.io/en/latest/"><img src="https://img.shields.io/badge/read-docs-yellow?logo=ReadtheDocs" /></a>
<a href="https://github.com/microsoft/CameraTraps/blob/main/LICENSE"><img src="https://img.shields.io/pypi/l/PytorchWildlife" /></a>
<a href="https://discord.gg/TeEVxzaYtm"><img src="https://img.shields.io/badge/any_text-Join_us!-blue?logo=discord&label=Discord" /></a>
<br><br>
</div>

## 🐾 Introduction

At the core of our mission is the desire to create a harmonious space where conservation scientists from all over the globe can unite. Where they're able to share, grow, use datasets and deep learning architectures for wildlife conservation.
We've been inspired by the potential and capabilities of Megadetector, and we deeply value its contributions to the community. As we forge ahead with Pytorch-Wildlife, under which Megadetector now resides, please know that we remain committed to supporting, maintaining, and developing Megadetector, ensuring its continued relevance, expansion, and utility.

Pytorch-Wildlife is pip installable:
```
pip install PytorchWildlife
```

To use the newest version of MegaDetector with all the existing functionalities, you can use our [Hugging Face interface](https://huggingface.co/spaces/ai-for-good-lab/pytorch-wildlife) or simply load the model with **Pytorch-Wildlife**. The weights will be automatically downloaded:
```python
from PytorchWildlife.models import detection as pw_detection
detection_model = pw_detection.MegaDetectorV6()
```

For those interested in accessing the previous MegaDetector repository, which utilizes the same `MegaDetectorV5` model weights and was primarily developed by Dan Morris during his time at Microsoft, please visit the [archive](https://github.com/microsoft/CameraTraps/blob/main/archive) directory, or you can visit this [forked repository](https://github.com/agentmorris/MegaDetector/tree/main) that Dan Morris is actively maintaining.

>[!TIP]
>If you have any questions regarding MegaDetector and Pytorch-Wildlife, please [email us](zhongqimiao@microsoft.com) or join us in our discord channel: [![](https://img.shields.io/badge/any_text-Join_us!-blue?logo=discord&label=PytorchWildife)](https://discord.gg/TeEVxzaYtm)


## 📣 Announcements

<<<<<<< HEAD
### Deepfaune in Our Model Zoo!! 
- We are excited to announce the release of the Deepfaune models—both the detector and classifier—within PyTorch-Wildlife, adding to our growing model zoo. A huge thank you to the Deepfaune team for your support! Deepfaune is one of the most comprehensive detection and classification models focused on the European ecosystem. It serves as a great complement to MegaDetector, which has primarily been trained on datasets from North America, South America, and Africa. The Deepfaune detector is also our first third-party camera trap detection model integrated into PyTorch-Wildlife!
- To use the model, you just need to load them as any other Pytorch-Wildife models: 
```
detection_model = pw_detection.DeepfauneDetector(device=DEVICE)
classification_model = pw_classification.DeepfauneClassifier(device=DEVICE)
```
- You can also use the `detection_classification_pipeline_demo.py` script in the demo folder to test the whole detection + classification pipeline. 
- Please also take a look at the original [Deepfaune website](https://www.deepfaune.cnrs.fr/en/) and give them a star! 

### Deepfaune-New-England in Our Model Zoo Too!!
- Besides the original 

=======
### SpeciesNet is available in Pytorch-Wildlife for testing! 
- Please refer to [this document](https://github.com/microsoft/CameraTraps/blob/SppNet_TF/PytorchWildlife/models/classification/speciesnet_base/sppnet_readme.md) for more details!
>>>>>>> d314864e

### Pytorch-Wildlife Version 1.2.0
- In this version of Pytorch-Wildlife, we are happy to release our [detection fine-tuning module](PW_FT_detection), with which users can fine-tune their own detection model from any released pre-trained MegaDetectorV6 models. Besides, this module also has functionalities that help users to prepare their datasets for the fine-tuning, just as our classification fine-tuning modules. For more details, please check the [readme](PW_FT_detection/README.md). Currently the fine-tuning is based on [Ultralytics](https://www.ultralytics.com/) with AGPL. We will release MIT versions in the future. Here is the [release page](https://github.com/microsoft/CameraTraps/releases).
- We have also released additional MegaDetectorV6 models based on Yolo-v10 and RtDetr. We have skipped Yolo-v11 models because of limited performance and architectural gains. Most of the MIT and Apache versions have also finished training but are waiting for internal review before they can be released.
- We have also updated our AI4G-Amazon model with bigger datasets and it has a better performance compared to previous iterations. Please feel free to test it or fine-tune on it. 
- We will also make a new roadmap for 2025 in the next couple of updates.
- Special thanks to [José Díaz](https://github.com/jdiaz97) for his great cross-platform app, [BoquilaHUB](https://github.com/boquila/boquilahub), that is even working on ios and android! Please check his repo out! In the future, we will create a project gallery showcasing projects that use or are build upon Pytorch-Wildlife. If you want your projects to be included, please feel free to reach out to us on [![](https://img.shields.io/badge/any_text-Join_us!-blue?logo=discord&label=PytorchWildife)](https://discord.gg/TeEVxzaYtm)

<img src="https://github.com/boquila/boquilahub/blob/main/readme.jpg?raw=true" alt="animal_det_1" width="300"/><br>


### :racing_car::dash::dash: MegaDetectorV6: SMALLER, FASTER, BETTER!  
We have officially released our 6th version of MegaDetector, MegaDetectorV6! In the next generation of MegaDetector, we are focusing on computational efficiency, performance, modernizing of model architectures, and licensing. We have trained multiple new models using different model architectures, including Yolo-v9, Yolo-v10, and RT-Detr for maximum user flexibility. We have a [rolling release schedule](#mag-model-zoo-and-release-schedules) for different versions of MegaDetectorV6.

>[!NOTE]
> - Following our initial release, we’ve been delighted to see so many people explore our new models. We’d like to extend our heartfelt thanks to everyone who has shown interest in our latest models—your support means a great deal to us!
> - That said, we’ve received a number of feedback comments highlighting a discrepancy between the reported performance (particularly MDV5) and the actual performance observed. We are actively investigating this issue and have identified a potential error or corruption in the validation data we used. For the time being, we’ll remove our current performance numbers from the model zoo for now to avoid confusion.
> - We sincerely apologize for any confusion or inconvenience this may have caused. Our team is working diligently to address this matter, and we will update our experiments—and potentially retrain the model if data corruption is confirmed—as soon as possible. Thank you for your patience and understanding!



MegaDetectorV6 models are based on architectures optimized for performance and low-budget devices. For example, the MegaDetectorV6-Ultralytics-YoloV10-Compact (MDV6-yolov10-c) model only have ***2% of the parameters*** of the previous MegaDetectorV5 and still exhibits comparable animal recall on our validation datasets. 

<!-- In the following figure, we can see the Performance to Parameter metric of each released MegaDetector model. All of the V6 models, extra large or compact, have at least 50% less parameters compared to MegaDetectorV5 but with much higher animal detection performance. -->

<!-- ![image](assets/ParamPerf.png) -->

<!-- >[!TIP] -->
<!-- >From now on, we encourage our users to use MegaDetectorV6 as their default animal detection model and choose whichever model that fits the project needs. To reduce potential confusion, we have also standardized the model names into MDV6-Compact and MDV6-Extra for two model sizes using the same architecture. Learn how to use MegaDetectorV6 in our [image demo](demo/image_detection_demo_v6.ipynb) and [video demo](demo/video_detection_demo_v6.ipynb). -->


### :bangbang: Model licensing 

The **Pytorch-Wildlife** package is under MIT, however some of the models in the model zoo are not. For example, MegaDetectorV5, which is trained using the Ultralytics package, a package under AGPL-3.0, and is not for closed-source commercial uses if they are using updated 'ultralytics' packages. 

There may be a confusion because YOLOv5 was initially released before the establishment of the AGPL-3.0 license. According to the official [Ultralytics-Yolov5](https://github.com/ultralytics/yolov5) package, it is under AGPL-3.0 now, and the maintainers have discussed how their licensing policy has evolved over time in their issues section. 

<!-- We aim to prevent any confusion or potential issues for our users. -->

<!-- > [!IMPORTANT]
> THIS IS TRUE TO ALL EXISTING MEGADETECTORV5 MODELS IN ALL EXISTING FORKS THAT ARE TRAINED USING YOLOV5, AN ULTRALYTICS-DEVELOPED MODEL. -->

We want to make Pytorch-Wildlife a platform where different models with different licenses can be hosted and want to enable different use cases. To reduce user confusions, in our [model zoo](#mag-model-zoo-and-release-schedules) section, we list all existing and planed future models in our model zoo, their corresponding license, and release schedules. 

In addition, since the **Pytorch-Wildlife** package is under MIT, all the utility functions, including data pre-/post-processing functions and model fine-tuning functions in this packages are under MIT as well.

### :mag: Model Zoo and Release Schedules

#### MegaDetectors 
|Models|Version Names|Licence|Release|Parameters (M)|
|---|---|---|---|---|
|MegaDetectorV5|-|AGPL-3.0|Released|121|
|MegaDetectorV6-Ultralytics-YoloV9-Compact|MDV6-yolov9-c|AGPL-3.0|Released|25.5|
|MegaDetectorV6-Ultralytics-YoloV9-Extra|MDV6-yolov9-e|AGPL-3.0|Released|58.1|
|MegaDetectorV6-Ultralytics-YoloV10-Compact (even smaller and no NMS)|MDV6-yolov10-c|AGPL-3.0|Released|2.3|
|MegaDetectorV6-Ultralytics-YoloV10-Extra (extra large model and no NMS)|MDV6-yolov10-c|AGPL-3.0|Released|29.5|
|MegaDetectorV6-Ultralytics-RtDetr-Compact|MDV6-redetr-c|AGPL-3.0|Released|31.9|
|MegaDetectorV6-Ultralytics-YoloV11-Compact|-|AGPL-3.0|Will Not Release|2.6|
|MegaDetectorV6-Ultralytics-YoloV11-Extra|-|AGPL-3.0|Will Not Release|56.9|
|MegaDetectorV6-MIT-YoloV9-Compact|MDV6-mit-yolov9-c|MIT|Training|9.7|
|MegaDetectorV6-MIT-YoloV9-Extra|MDV6-mit-yolov9-c|MIT|Training|51|
|MegaDetectorV6-Apache-RTDetr-Compact|MDV6-apa-redetr-c|Apache|Training|20|
|MegaDetectorV6-Apache-RTDetr-Extra|MDV6-apa-redetr-c|Apache|Training|76|

<!-- |Models|Version Names|Licence|Release|Parameters (M)|mAP<sup>val<br>50-95|Animal Recall|
|---|---|---|---|---|---|---|
|MegaDetectorV5|-|AGPL-3.0|Released|121|74.7|74.9|
|MegaDetectorV6-Ultralytics-YoloV9-Compact|MDV6-yolov9-c|AGPL-3.0|Released|25.5|73.8|82.6|
|MegaDetectorV6-Ultralytics-YoloV9-Extra|MDV6-yolov9-e|AGPL-3.0|Released|58.1|80.2|87.1|
|MegaDetectorV6-Ultralytics-YoloV10-Compact (even smaller and no NMS)|MDV6-yolov10-c|AGPL-3.0|Released|2.3|71.8|78.8|
|MegaDetectorV6-Ultralytics-YoloV10-Extra (extra large model and no NMS)|MDV6-yolov10-c|AGPL-3.0|Released|29.5|79.9|85.2|
|MegaDetectorV6-Ultralytics-RtDetr-Compact|MDV6-redetr-c|AGPL-3.0|Released|31.9|73.9|83.4|
|MegaDetectorV6-Ultralytics-YoloV11-Compact|-|AGPL-3.0|Will Not Release|2.6|71.9|79.8|
|MegaDetectorV6-Ultralytics-YoloV11-Extra|-|AGPL-3.0|Will Not Release|56.9|79.3|86.0|
|MegaDetectorV6-MIT-YoloV9-Compact|MDV6-mit-yolov9-c|MIT|MDV6-mit-yolov9-c|February 2025|9.7|73.84|-|
|MegaDetectorV6-MIT-YoloV9-Extra|MDV6-mit-yolov9-c|MIT|February 2025|51|Training|Training|
|MegaDetectorV6-Apache-RTDetr-Compact|MDV6-apa-redetr-c|Apache|February 2025|20|76.3|-|
|MegaDetectorV6-Apache-RTDetr-Extra|MDV6-apa-redetr-c|Apache|February 2025|76|80.8|-| -->

> [!TIP]
> We are specifically reporting `Animal Recall` as our primary performance metric, even though it is not commonly used in traditional object detection studies, which typically focus on balancing overall model performance. For MegaDetector, our goal is to optimize for animal recall—in other words, minimizing false negative detections of animals or, more simply, ensuring our model misses as few animals as possible. While this may result in a higher false positive rate, we rely on downstream classification models to further filter the detected objects. We believe this approach is more practical for real-world animal monitoring scenarios.

 

#### Other detection models 
|Models|Version Names|Licence|Release|Reference|
|---|---|---|---|---|
|Deepfaune-detection|-|CC BY-SA 4.0|Released|[Deepfaune](https://www.deepfaune.cnrs.fr/en/)|
|HerdNet-general|general|CC BY-NC-SA-4.0|Released|[Alexandre et. al. 2023](https://github.com/Alexandre-Delplanque/HerdNet)|
|HerdNet-ennedi|ennedi|CC BY-NC-SA-4.0|Released|[Alexandre et. al. 2023](https://github.com/Alexandre-Delplanque/HerdNet)|
|MegaDetector-Overhead|-|MIT|Mid 2025|-|
|MegaDetector-Bioacoustics|-|MIT|Late 2025|-|

#### Classification models
|Models|Version Names|Licence|Release|
|---|---|---|---|
|AI4G-Oppossum|-|MIT|Released|
|AI4G-Amazon-V1|v1|MIT|Released|
|AI4G-Amazon-V2|v2|MIT|Released|
|AI4G-Serengeti|-|MIT|Released|
|Deepfaune-classification|v1.3|CC BY-SA 4.0|Released|[Deepfaune](https://www.deepfaune.cnrs.fr/en/)|
|Deepfaune-New-England|v1.0|CC0 1.0 Universal|Released|[Deepfaune-New-England](https://code.usgs.gov/vtcfwru/deepfaune-new-england)|

>[!TIP]
>Some models, such as MegaDetectorV6, HerdNet, and AI4G-Amazon, have different versions, and they are loaded by their corresponding version names. Here is an example: `detection_model = pw_detection.MegaDetectorV6(version="MDV6-yolov10-e")`.

## 👋 Welcome to Pytorch-Wildlife

**PyTorch-Wildlife** is a platform to create, modify, and share powerful AI conservation models. These models can be used for a variety of applications, including camera trap images, overhead images, underwater images, or bioacoustics. Your engagement with our work is greatly appreciated, and we eagerly await any feedback you may have.


The **Pytorch-Wildlife** library allows users to directly load the `MegaDetector` model weights for animal detection. We've fully refactored our codebase, prioritizing ease of use in model deployment and expansion. In addition to `MegaDetector`, **Pytorch-Wildlife** also accommodates a range of classification weights, such as those derived from the Amazon Rainforest dataset and the Opossum classification dataset. Explore the codebase and functionalities of **Pytorch-Wildlife** through our interactive [HuggingFace web app](https://huggingface.co/spaces/AndresHdzC/pytorch-wildlife) or local [demos and notebooks](https://github.com/microsoft/CameraTraps/tree/main/demo), designed to showcase the practical applications of our enhancements at [PyTorchWildlife](https://github.com/microsoft/CameraTraps/blob/main/INSTALLATION.md). You can find more information in our [documentation](https://cameratraps.readthedocs.io/en/latest/).

👇 Here is a brief example on how to perform detection and classification on a single image using `PyTorch-wildlife`
```python
import numpy as np
from PytorchWildlife.models import detection as pw_detection
from PytorchWildlife.models import classification as pw_classification

img = np.random.randn(3, 1280, 1280)

# Detection
detection_model = pw_detection.MegaDetectorV6() # Model weights are automatically downloaded.
detection_result = detection_model.single_image_detection(img)

#Classification
classification_model = pw_classification.AI4GAmazonRainforest() # Model weights are automatically downloaded.
classification_results = classification_model.single_image_classification(img)
```

## ⚙️ Install Pytorch-Wildlife
```
pip install PytorchWildlife
```
Please refer to our [installation guide](https://github.com/microsoft/CameraTraps/blob/main/INSTALLATION.md) for more installation information.

## 🕵️ Explore Pytorch-Wildlife and MegaDetector with our Demo User Interface

If you want to directly try **Pytorch-Wildlife** with the AI models available, including `MegaDetector`, you can use our [**Gradio** interface](https://github.com/microsoft/CameraTraps/tree/main/demo). This interface allows users to directly load the `MegaDetector` model weights for animal detection. In addition, **Pytorch-Wildlife** also has two classification models in our initial version. One is trained from an Amazon Rainforest camera trap dataset and the other from a Galapagos opossum classification dataset (more details of these datasets will be published soon). To start, please follow the [installation instructions](https://github.com/microsoft/CameraTraps/blob/main/INSTALLATION.md) on how to run the Gradio interface! We also provide multiple [**Jupyter** notebooks](https://github.com/microsoft/CameraTraps/tree/main/demo) for demonstration.

![image](https://microsoft.github.io/CameraTraps/assets/gradio_UI.png)


## 🛠️ Core Features
   What are the core components of Pytorch-Wildlife?
![Pytorch-core-diagram](https://microsoft.github.io/CameraTraps/assets/Pytorch_Wildlife_core_figure.jpg)


### 🌐 Unified Framework:
  Pytorch-Wildlife integrates **four pivotal elements:**

▪ Machine Learning Models<br>
▪ Pre-trained Weights<br>
▪ Datasets<br>
▪ Utilities<br>

### 👷 Our work:
  In the provided graph, boxes outlined in red represent elements that will be added and remained fixed, while those in blue will be part of our development.


### 🚀 Inaugural Model:
  We're kickstarting with YOLO as our first available model, complemented by pre-trained weights from `MegaDetector`. We have `MegaDetectorV5`, which is the same `MegaDetectorV5` model from the previous repository, and many different versions of `MegaDetectorV6` for different usecases.


### 📚 Expandable Repository:
  As we move forward, our platform will welcome new models and pre-trained weights for camera traps and bioacoustic analysis. We're excited to host contributions from global researchers through a dedicated submission platform.


### 📊 Datasets from LILA:
  Pytorch-Wildlife will also incorporate the vast datasets hosted on LILA, making it a treasure trove for conservation research.


### 🧰 Versatile Utilities:
  Our set of utilities spans from visualization tools to task-specific utilities, many inherited from Megadetector.


### 💻 User Interface Flexibility:
  While we provide a foundational user interface, our platform is designed to inspire. We encourage researchers to craft and share their unique interfaces, and we'll list both existing and new UIs from other collaborators for the community's benefit.


Let's shape the future of wildlife research, together! 🙌

## 🖼️ Examples

### Image detection using `MegaDetector`
<img src="https://microsoft.github.io/CameraTraps/assets/animal_det_1.JPG" alt="animal_det_1" width="400"/><br>
*Credits to Universidad de los Andes, Colombia.*

### Image classification with `MegaDetector` and `AI4GAmazonRainforest`
<img src="https://microsoft.github.io/CameraTraps/assets/animal_clas_1.png" alt="animal_clas_1" width="500"/><br>
*Credits to Universidad de los Andes, Colombia.*

### Opossum ID with `MegaDetector` and `AI4GOpossum`
<img src="https://microsoft.github.io/CameraTraps/assets/opossum_det.png" alt="opossum_det" width="500"/><br>
*Credits to the Agency for Regulation and Control of Biosecurity and Quarantine for Galápagos (ABG), Ecuador.*


## 🤜🤛 Collaboration with AddaxAI (formerly EcoAssist)!
We are thrilled to announce our collaboration with [AddaxAI](https://addaxdatascience.com/addaxai/#spp-models)---a powerful user interface software that enables users to directly load models from the PyTorch-Wildlife model zoo for image analysis on local computers. With AddaxAI, you can now utilize MegaDetectorV5 and the classification models---AI4GAmazonRainforest and AI4GOpossum---for automatic animal detection and identification, alongside a comprehensive suite of pre- and post-processing tools. This partnership aims to enhance the overall user experience with PyTorch-Wildlife models for a general audience. We will work closely to bring more features together for more efficient and effective wildlife analysis in the future.


## :fountain_pen: Cite us!
We have recently published a [summary paper on Pytorch-Wildlife](https://arxiv.org/abs/2405.12930). The paper has been accepted as an oral presentation at the [CV4Animals workshop](https://www.cv4animals.com/) at this CVPR 2024. Please feel free to cite us!

```
@misc{hernandez2024pytorchwildlife,
      title={Pytorch-Wildlife: A Collaborative Deep Learning Framework for Conservation}, 
      author={Andres Hernandez and Zhongqi Miao and Luisa Vargas and Sara Beery and Rahul Dodhia and Juan Lavista},
      year={2024},
      eprint={2405.12930},
      archivePrefix={arXiv},
}
```

Also, don't forget to cite our original paper for MegaDetector: 

```
@misc{beery2019efficient,
      title={Efficient Pipeline for Camera Trap Image Review},
      author={Sara Beery and Dan Morris and Siyu Yang},
      year={2019}
      eprint={1907.06772},
      archivePrefix={arXiv},
}
```

## 🤝 Contributing
This project is open to your ideas and contributions. If you want to submit a pull request, we'll have some guidelines available soon.

We have adopted the [Microsoft Open Source Code of Conduct](https://opensource.microsoft.com/codeofconduct/). For more information see the [Code of Conduct FAQ](https://opensource.microsoft.com/codeofconduct/faq/) or contact [us](zhongqimiao@microsoft.com) with any additional questions or comments.

## License
This repository is licensed with the [MIT license](https://github.com/Microsoft/dotnet/blob/main/LICENSE).


## 👥 Existing Collaborators

The extensive collaborative efforts of Megadetector have genuinely inspired us, and we deeply value its significant contributions to the community. As we continue to advance with Pytorch-Wildlife, our commitment to delivering technical support to our existing partners on MegaDetector remains the same.

Here we list a few of the organizations that have used MegaDetector. We're only listing organizations who have given us permission to refer to them here or have posted publicly about their use of MegaDetector.

<details>
<summary><font size="3">👉 Full list of organizations</font></summary>

(Newly Added) [TerrOïko](https://www.terroiko.fr/) ([OCAPI platform](https://www.terroiko.fr/ocapi))

[Arizona Department of Environmental Quality](http://azdeq.gov/)

[Blackbird Environmental](https://blackbirdenv.com/)

[Camelot](https://camelotproject.org/)

[Canadian Parks and Wilderness Society (CPAWS) Northern Alberta Chapter](https://cpawsnab.org/)

[Conservation X Labs](https://conservationxlabs.com/)

[Czech University of Life Sciences Prague](https://www.czu.cz/en)

[EcoLogic Consultants Ltd.](https://www.consult-ecologic.com/)

[Estación Biológica de Doñana](http://www.ebd.csic.es/inicio)

[Idaho Department of Fish and Game](https://idfg.idaho.gov/)

[Island Conservation](https://www.islandconservation.org/)

[Myall Lakes Dingo Project](https://carnivorecoexistence.info/myall-lakes-dingo-project/)

[Point No Point Treaty Council](https://pnptc.org/)

[Ramat Hanadiv Nature Park](https://www.ramat-hanadiv.org.il/en/)

[SPEA (Portuguese Society for the Study of Birds)](https://spea.pt/en/)

[Synthetaic](https://www.synthetaic.com/)

[Taronga Conservation Society](https://taronga.org.au/)

[The Nature Conservancy in Wyoming](https://www.nature.org/en-us/about-us/where-we-work/united-states/wyoming/)

[TrapTagger](https://wildeyeconservation.org/trap-tagger-about/)

[Upper Yellowstone Watershed Group](https://www.upperyellowstone.org/)

[Applied Conservation Macro Ecology Lab](http://www.acmelab.ca/), University of Victoria

[Banff National Park Resource Conservation](https://www.pc.gc.ca/en/pn-np/ab/banff/nature/conservation), Parks Canada(https://www.pc.gc.ca/en/pn-np/ab/banff/nature/conservation)

[Blumstein Lab](https://blumsteinlab.eeb.ucla.edu/), UCLA

[Borderlands Research Institute](https://bri.sulross.edu/), Sul Ross State University

[Capitol Reef National Park](https://www.nps.gov/care/index.htm) / Utah Valley University

[Center for Biodiversity and Conservation](https://www.amnh.org/research/center-for-biodiversity-conservation), American Museum of Natural History

[Centre for Ecosystem Science](https://www.unsw.edu.au/research/), UNSW Sydney

[Cross-Cultural Ecology Lab](https://crossculturalecology.net/), Macquarie University

[DC Cat Count](https://hub.dccatcount.org/), led by the Humane Rescue Alliance

[Department of Fish and Wildlife Sciences](https://www.uidaho.edu/cnr/departments/fish-and-wildlife-sciences), University of Idaho

[Department of Wildlife Ecology and Conservation](https://wec.ifas.ufl.edu/), University of Florida

[Ecology and Conservation of Amazonian Vertebrates Research Group](https://www.researchgate.net/lab/Fernanda-Michalski-Lab-4), Federal University of Amapá

[Gola Forest Programma](https://www.rspb.org.uk/our-work/conservation/projects/scientific-support-for-the-gola-forest-programme/), Royal Society for the Protection of Birds (RSPB)

[Graeme Shannon's Research Group](https://wildliferesearch.co.uk/group-1), Bangor University

[Hamaarag](https://hamaarag.org.il/), The Steinhardt Museum of Natural History, Tel Aviv University

[Institut des Science de la Forêt Tempérée (ISFORT)](https://isfort.uqo.ca/), Université du Québec en Outaouais

[Lab of Dr. Bilal Habib](https://bhlab.in/about), the Wildlife Institute of India

[Mammal Spatial Ecology and Conservation Lab](https://labs.wsu.edu/dthornton/), Washington State University

[McLoughlin Lab in Population Ecology](http://mcloughlinlab.ca/lab/), University of Saskatchewan

[National Wildlife Refuge System, Southwest Region](https://www.fws.gov/about/region/southwest), U.S. Fish & Wildlife Service

[Northern Great Plains Program](https://nationalzoo.si.edu/news/restoring-americas-prairie), Smithsonian

[Quantitative Ecology Lab](https://depts.washington.edu/sefsqel/), University of Washington

[Santa Monica Mountains Recreation Area](https://www.nps.gov/samo/index.htm), National Park Service

[Seattle Urban Carnivore Project](https://www.zoo.org/seattlecarnivores), Woodland Park Zoo

[Serra dos Órgãos National Park](https://www.icmbio.gov.br/parnaserradosorgaos/), ICMBio

[Snapshot USA](https://emammal.si.edu/snapshot-usa), Smithsonian

[Wildlife Coexistence Lab](https://wildlife.forestry.ubc.ca/), University of British Columbia

[Wildlife Research](https://www.dfw.state.or.us/wildlife/research/index.asp), Oregon Department of Fish and Wildlife

[Wildlife Division](https://www.michigan.gov/dnr/about/contact/wildlife), Michigan Department of Natural Resources

Department of Ecology, TU Berlin

Ghost Cat Analytics

Protected Areas Unit, Canadian Wildlife Service

[School of Natural Sciences](https://www.utas.edu.au/natural-sciences), University of Tasmania [(story)](https://www.utas.edu.au/about/news-and-stories/articles/2022/1204-innovative-camera-network-keeps-close-eye-on-tassie-wildlife)

[Kenai National Wildlife Refuge](https://www.fws.gov/refuge/kenai), U.S. Fish & Wildlife Service [(story)](https://www.peninsulaclarion.com/sports/refuge-notebook-new-technology-increases-efficiency-of-refuge-cameras/)

[Australian Wildlife Conservancy](https://www.australianwildlife.org/) [(blog](https://www.australianwildlife.org/cutting-edge-technology-delivering-efficiency-gains-in-conservation/), [blog)](https://www.australianwildlife.org/efficiency-gains-at-the-cutting-edge-of-technology/)

[Felidae Conservation Fund](https://felidaefund.org/) [(WildePod platform)](https://wildepod.org/) [(blog post)](https://abhaykashyap.com/blog/ai-powered-camera-trap-image-annotation-system/)

[Alberta Biodiversity Monitoring Institute (ABMI)](https://www.abmi.ca/home.html) [(WildTrax platform)](https://www.wildtrax.ca/) [(blog post)](https://wildcams.ca/blog/the-abmi-visits-the-zoo/)

[Shan Shui Conservation Center](http://en.shanshui.org/) [(blog post)](https://mp.weixin.qq.com/s/iOIQF3ckj0-rEG4yJgerYw?fbclid=IwAR0alwiWbe3udIcFvqqwm7y5qgr9hZpjr871FZIa-ErGUukZ7yJ3ZhgCevs) [(translated blog post)](https://mp-weixin-qq-com.translate.goog/s/iOIQF3ckj0-rEG4yJgerYw?fbclid=IwAR0alwiWbe3udIcFvqqwm7y5qgr9hZpjr871FZIa-ErGUukZ7yJ3ZhgCevs&_x_tr_sl=auto&_x_tr_tl=en&_x_tr_hl=en&_x_tr_pto=wapp)

[Irvine Ranch Conservancy](http://www.irconservancy.org/) [(story)](https://www.ocregister.com/2022/03/30/ai-software-is-helping-researchers-focus-on-learning-about-ocs-wild-animals/)

[Wildlife Protection Solutions](https://wildlifeprotectionsolutions.org/) [(story](https://customers.microsoft.com/en-us/story/1384184517929343083-wildlife-protection-solutions-nonprofit-ai-for-earth), [story)](https://www.enterpriseai.news/2023/02/20/ai-helps-wildlife-protection-solutions-safeguard-endangered-species/)

[Road Ecology Center](https://roadecology.ucdavis.edu/), University of California, Davis [(Wildlife Observer Network platform)](https://wildlifeobserver.net/)

[The Nature Conservancy in California](https://www.nature.org/en-us/about-us/where-we-work/united-states/california/) [(Animl platform)](https://github.com/tnc-ca-geo/animl-frontend)

[San Diego Zoo Wildlife Alliance](https://science.sandiegozoo.org/) [(Animl R package)](https://github.com/conservationtechlab/animl)

</details><br>


>[!IMPORTANT]
>If you would like to be added to this list or have any questions regarding MegaDetector and Pytorch-Wildlife, please [email us](zhongqimiao@microsoft.com) or join us in our Discord channel: [![](https://img.shields.io/badge/any_text-Join_us!-blue?logo=discord&label=PytorchWildife)](https://discord.gg/TeEVxzaYtm)

<|MERGE_RESOLUTION|>--- conflicted
+++ resolved
@@ -1,436 +1,434 @@
-![image](https://microsoft.github.io/CameraTraps/assets/Pytorch_Banner_transparentbk.png)
-
-<div align="center"> 
-<font size="6"> A Collaborative Deep Learning Framework for Conservation </font>
-<br>
-<hr>
-<a href="https://pypi.org/project/PytorchWildlife"><img src="https://img.shields.io/pypi/v/PytorchWildlife?color=limegreen" /></a> 
-<a href="https://pypi.org/project/PytorchWildlife"><img src="https://static.pepy.tech/badge/pytorchwildlife" /></a> 
-<a href="https://pypi.org/project/PytorchWildlife"><img src="https://img.shields.io/pypi/pyversions/PytorchWildlife" /></a> 
-<a href="https://huggingface.co/spaces/ai-for-good-lab/pytorch-wildlife"><img src="https://img.shields.io/badge/%F0%9F%A4%97%20Hugging%20Face-Demo-blue" /></a>
-<a href="https://colab.research.google.com/drive/1rjqHrTMzEHkMualr4vB55dQWCsCKMNXi?usp=sharing"><img src="https://img.shields.io/badge/Colab-Demo-blue?logo=GoogleColab" /></a>
-<!-- <a href="https://colab.research.google.com/drive/16-OjFVQ6nopuP-gfqofYBBY00oIgbcr1?usp=sharing"><img src="https://img.shields.io/badge/Colab-Video detection-blue?logo=GoogleColab" /></a> -->
-<a href="https://cameratraps.readthedocs.io/en/latest/"><img src="https://img.shields.io/badge/read-docs-yellow?logo=ReadtheDocs" /></a>
-<a href="https://github.com/microsoft/CameraTraps/blob/main/LICENSE"><img src="https://img.shields.io/pypi/l/PytorchWildlife" /></a>
-<a href="https://discord.gg/TeEVxzaYtm"><img src="https://img.shields.io/badge/any_text-Join_us!-blue?logo=discord&label=Discord" /></a>
-<br><br>
-</div>
-
-## 🐾 Introduction
-
-At the core of our mission is the desire to create a harmonious space where conservation scientists from all over the globe can unite. Where they're able to share, grow, use datasets and deep learning architectures for wildlife conservation.
-We've been inspired by the potential and capabilities of Megadetector, and we deeply value its contributions to the community. As we forge ahead with Pytorch-Wildlife, under which Megadetector now resides, please know that we remain committed to supporting, maintaining, and developing Megadetector, ensuring its continued relevance, expansion, and utility.
-
-Pytorch-Wildlife is pip installable:
-```
-pip install PytorchWildlife
-```
-
-To use the newest version of MegaDetector with all the existing functionalities, you can use our [Hugging Face interface](https://huggingface.co/spaces/ai-for-good-lab/pytorch-wildlife) or simply load the model with **Pytorch-Wildlife**. The weights will be automatically downloaded:
-```python
-from PytorchWildlife.models import detection as pw_detection
-detection_model = pw_detection.MegaDetectorV6()
-```
-
-For those interested in accessing the previous MegaDetector repository, which utilizes the same `MegaDetectorV5` model weights and was primarily developed by Dan Morris during his time at Microsoft, please visit the [archive](https://github.com/microsoft/CameraTraps/blob/main/archive) directory, or you can visit this [forked repository](https://github.com/agentmorris/MegaDetector/tree/main) that Dan Morris is actively maintaining.
-
->[!TIP]
->If you have any questions regarding MegaDetector and Pytorch-Wildlife, please [email us](zhongqimiao@microsoft.com) or join us in our discord channel: [![](https://img.shields.io/badge/any_text-Join_us!-blue?logo=discord&label=PytorchWildife)](https://discord.gg/TeEVxzaYtm)
-
-
-## 📣 Announcements
-
-<<<<<<< HEAD
-### Deepfaune in Our Model Zoo!! 
-- We are excited to announce the release of the Deepfaune models—both the detector and classifier—within PyTorch-Wildlife, adding to our growing model zoo. A huge thank you to the Deepfaune team for your support! Deepfaune is one of the most comprehensive detection and classification models focused on the European ecosystem. It serves as a great complement to MegaDetector, which has primarily been trained on datasets from North America, South America, and Africa. The Deepfaune detector is also our first third-party camera trap detection model integrated into PyTorch-Wildlife!
-- To use the model, you just need to load them as any other Pytorch-Wildife models: 
-```
-detection_model = pw_detection.DeepfauneDetector(device=DEVICE)
-classification_model = pw_classification.DeepfauneClassifier(device=DEVICE)
-```
-- You can also use the `detection_classification_pipeline_demo.py` script in the demo folder to test the whole detection + classification pipeline. 
-- Please also take a look at the original [Deepfaune website](https://www.deepfaune.cnrs.fr/en/) and give them a star! 
-
-### Deepfaune-New-England in Our Model Zoo Too!!
-- Besides the original 
-
-=======
-### SpeciesNet is available in Pytorch-Wildlife for testing! 
-- Please refer to [this document](https://github.com/microsoft/CameraTraps/blob/SppNet_TF/PytorchWildlife/models/classification/speciesnet_base/sppnet_readme.md) for more details!
->>>>>>> d314864e
-
-### Pytorch-Wildlife Version 1.2.0
-- In this version of Pytorch-Wildlife, we are happy to release our [detection fine-tuning module](PW_FT_detection), with which users can fine-tune their own detection model from any released pre-trained MegaDetectorV6 models. Besides, this module also has functionalities that help users to prepare their datasets for the fine-tuning, just as our classification fine-tuning modules. For more details, please check the [readme](PW_FT_detection/README.md). Currently the fine-tuning is based on [Ultralytics](https://www.ultralytics.com/) with AGPL. We will release MIT versions in the future. Here is the [release page](https://github.com/microsoft/CameraTraps/releases).
-- We have also released additional MegaDetectorV6 models based on Yolo-v10 and RtDetr. We have skipped Yolo-v11 models because of limited performance and architectural gains. Most of the MIT and Apache versions have also finished training but are waiting for internal review before they can be released.
-- We have also updated our AI4G-Amazon model with bigger datasets and it has a better performance compared to previous iterations. Please feel free to test it or fine-tune on it. 
-- We will also make a new roadmap for 2025 in the next couple of updates.
-- Special thanks to [José Díaz](https://github.com/jdiaz97) for his great cross-platform app, [BoquilaHUB](https://github.com/boquila/boquilahub), that is even working on ios and android! Please check his repo out! In the future, we will create a project gallery showcasing projects that use or are build upon Pytorch-Wildlife. If you want your projects to be included, please feel free to reach out to us on [![](https://img.shields.io/badge/any_text-Join_us!-blue?logo=discord&label=PytorchWildife)](https://discord.gg/TeEVxzaYtm)
-
-<img src="https://github.com/boquila/boquilahub/blob/main/readme.jpg?raw=true" alt="animal_det_1" width="300"/><br>
-
-
-### :racing_car::dash::dash: MegaDetectorV6: SMALLER, FASTER, BETTER!  
-We have officially released our 6th version of MegaDetector, MegaDetectorV6! In the next generation of MegaDetector, we are focusing on computational efficiency, performance, modernizing of model architectures, and licensing. We have trained multiple new models using different model architectures, including Yolo-v9, Yolo-v10, and RT-Detr for maximum user flexibility. We have a [rolling release schedule](#mag-model-zoo-and-release-schedules) for different versions of MegaDetectorV6.
-
->[!NOTE]
-> - Following our initial release, we’ve been delighted to see so many people explore our new models. We’d like to extend our heartfelt thanks to everyone who has shown interest in our latest models—your support means a great deal to us!
-> - That said, we’ve received a number of feedback comments highlighting a discrepancy between the reported performance (particularly MDV5) and the actual performance observed. We are actively investigating this issue and have identified a potential error or corruption in the validation data we used. For the time being, we’ll remove our current performance numbers from the model zoo for now to avoid confusion.
-> - We sincerely apologize for any confusion or inconvenience this may have caused. Our team is working diligently to address this matter, and we will update our experiments—and potentially retrain the model if data corruption is confirmed—as soon as possible. Thank you for your patience and understanding!
-
-
-
-MegaDetectorV6 models are based on architectures optimized for performance and low-budget devices. For example, the MegaDetectorV6-Ultralytics-YoloV10-Compact (MDV6-yolov10-c) model only have ***2% of the parameters*** of the previous MegaDetectorV5 and still exhibits comparable animal recall on our validation datasets. 
-
-<!-- In the following figure, we can see the Performance to Parameter metric of each released MegaDetector model. All of the V6 models, extra large or compact, have at least 50% less parameters compared to MegaDetectorV5 but with much higher animal detection performance. -->
-
-<!-- ![image](assets/ParamPerf.png) -->
-
-<!-- >[!TIP] -->
-<!-- >From now on, we encourage our users to use MegaDetectorV6 as their default animal detection model and choose whichever model that fits the project needs. To reduce potential confusion, we have also standardized the model names into MDV6-Compact and MDV6-Extra for two model sizes using the same architecture. Learn how to use MegaDetectorV6 in our [image demo](demo/image_detection_demo_v6.ipynb) and [video demo](demo/video_detection_demo_v6.ipynb). -->
-
-
-### :bangbang: Model licensing 
-
-The **Pytorch-Wildlife** package is under MIT, however some of the models in the model zoo are not. For example, MegaDetectorV5, which is trained using the Ultralytics package, a package under AGPL-3.0, and is not for closed-source commercial uses if they are using updated 'ultralytics' packages. 
-
-There may be a confusion because YOLOv5 was initially released before the establishment of the AGPL-3.0 license. According to the official [Ultralytics-Yolov5](https://github.com/ultralytics/yolov5) package, it is under AGPL-3.0 now, and the maintainers have discussed how their licensing policy has evolved over time in their issues section. 
-
-<!-- We aim to prevent any confusion or potential issues for our users. -->
-
-<!-- > [!IMPORTANT]
-> THIS IS TRUE TO ALL EXISTING MEGADETECTORV5 MODELS IN ALL EXISTING FORKS THAT ARE TRAINED USING YOLOV5, AN ULTRALYTICS-DEVELOPED MODEL. -->
-
-We want to make Pytorch-Wildlife a platform where different models with different licenses can be hosted and want to enable different use cases. To reduce user confusions, in our [model zoo](#mag-model-zoo-and-release-schedules) section, we list all existing and planed future models in our model zoo, their corresponding license, and release schedules. 
-
-In addition, since the **Pytorch-Wildlife** package is under MIT, all the utility functions, including data pre-/post-processing functions and model fine-tuning functions in this packages are under MIT as well.
-
-### :mag: Model Zoo and Release Schedules
-
-#### MegaDetectors 
-|Models|Version Names|Licence|Release|Parameters (M)|
-|---|---|---|---|---|
-|MegaDetectorV5|-|AGPL-3.0|Released|121|
-|MegaDetectorV6-Ultralytics-YoloV9-Compact|MDV6-yolov9-c|AGPL-3.0|Released|25.5|
-|MegaDetectorV6-Ultralytics-YoloV9-Extra|MDV6-yolov9-e|AGPL-3.0|Released|58.1|
-|MegaDetectorV6-Ultralytics-YoloV10-Compact (even smaller and no NMS)|MDV6-yolov10-c|AGPL-3.0|Released|2.3|
-|MegaDetectorV6-Ultralytics-YoloV10-Extra (extra large model and no NMS)|MDV6-yolov10-c|AGPL-3.0|Released|29.5|
-|MegaDetectorV6-Ultralytics-RtDetr-Compact|MDV6-redetr-c|AGPL-3.0|Released|31.9|
-|MegaDetectorV6-Ultralytics-YoloV11-Compact|-|AGPL-3.0|Will Not Release|2.6|
-|MegaDetectorV6-Ultralytics-YoloV11-Extra|-|AGPL-3.0|Will Not Release|56.9|
-|MegaDetectorV6-MIT-YoloV9-Compact|MDV6-mit-yolov9-c|MIT|Training|9.7|
-|MegaDetectorV6-MIT-YoloV9-Extra|MDV6-mit-yolov9-c|MIT|Training|51|
-|MegaDetectorV6-Apache-RTDetr-Compact|MDV6-apa-redetr-c|Apache|Training|20|
-|MegaDetectorV6-Apache-RTDetr-Extra|MDV6-apa-redetr-c|Apache|Training|76|
-
-<!-- |Models|Version Names|Licence|Release|Parameters (M)|mAP<sup>val<br>50-95|Animal Recall|
-|---|---|---|---|---|---|---|
-|MegaDetectorV5|-|AGPL-3.0|Released|121|74.7|74.9|
-|MegaDetectorV6-Ultralytics-YoloV9-Compact|MDV6-yolov9-c|AGPL-3.0|Released|25.5|73.8|82.6|
-|MegaDetectorV6-Ultralytics-YoloV9-Extra|MDV6-yolov9-e|AGPL-3.0|Released|58.1|80.2|87.1|
-|MegaDetectorV6-Ultralytics-YoloV10-Compact (even smaller and no NMS)|MDV6-yolov10-c|AGPL-3.0|Released|2.3|71.8|78.8|
-|MegaDetectorV6-Ultralytics-YoloV10-Extra (extra large model and no NMS)|MDV6-yolov10-c|AGPL-3.0|Released|29.5|79.9|85.2|
-|MegaDetectorV6-Ultralytics-RtDetr-Compact|MDV6-redetr-c|AGPL-3.0|Released|31.9|73.9|83.4|
-|MegaDetectorV6-Ultralytics-YoloV11-Compact|-|AGPL-3.0|Will Not Release|2.6|71.9|79.8|
-|MegaDetectorV6-Ultralytics-YoloV11-Extra|-|AGPL-3.0|Will Not Release|56.9|79.3|86.0|
-|MegaDetectorV6-MIT-YoloV9-Compact|MDV6-mit-yolov9-c|MIT|MDV6-mit-yolov9-c|February 2025|9.7|73.84|-|
-|MegaDetectorV6-MIT-YoloV9-Extra|MDV6-mit-yolov9-c|MIT|February 2025|51|Training|Training|
-|MegaDetectorV6-Apache-RTDetr-Compact|MDV6-apa-redetr-c|Apache|February 2025|20|76.3|-|
-|MegaDetectorV6-Apache-RTDetr-Extra|MDV6-apa-redetr-c|Apache|February 2025|76|80.8|-| -->
-
-> [!TIP]
-> We are specifically reporting `Animal Recall` as our primary performance metric, even though it is not commonly used in traditional object detection studies, which typically focus on balancing overall model performance. For MegaDetector, our goal is to optimize for animal recall—in other words, minimizing false negative detections of animals or, more simply, ensuring our model misses as few animals as possible. While this may result in a higher false positive rate, we rely on downstream classification models to further filter the detected objects. We believe this approach is more practical for real-world animal monitoring scenarios.
-
- 
-
-#### Other detection models 
-|Models|Version Names|Licence|Release|Reference|
-|---|---|---|---|---|
-|Deepfaune-detection|-|CC BY-SA 4.0|Released|[Deepfaune](https://www.deepfaune.cnrs.fr/en/)|
-|HerdNet-general|general|CC BY-NC-SA-4.0|Released|[Alexandre et. al. 2023](https://github.com/Alexandre-Delplanque/HerdNet)|
-|HerdNet-ennedi|ennedi|CC BY-NC-SA-4.0|Released|[Alexandre et. al. 2023](https://github.com/Alexandre-Delplanque/HerdNet)|
-|MegaDetector-Overhead|-|MIT|Mid 2025|-|
-|MegaDetector-Bioacoustics|-|MIT|Late 2025|-|
-
-#### Classification models
-|Models|Version Names|Licence|Release|
-|---|---|---|---|
-|AI4G-Oppossum|-|MIT|Released|
-|AI4G-Amazon-V1|v1|MIT|Released|
-|AI4G-Amazon-V2|v2|MIT|Released|
-|AI4G-Serengeti|-|MIT|Released|
-|Deepfaune-classification|v1.3|CC BY-SA 4.0|Released|[Deepfaune](https://www.deepfaune.cnrs.fr/en/)|
-|Deepfaune-New-England|v1.0|CC0 1.0 Universal|Released|[Deepfaune-New-England](https://code.usgs.gov/vtcfwru/deepfaune-new-england)|
-
->[!TIP]
->Some models, such as MegaDetectorV6, HerdNet, and AI4G-Amazon, have different versions, and they are loaded by their corresponding version names. Here is an example: `detection_model = pw_detection.MegaDetectorV6(version="MDV6-yolov10-e")`.
-
-## 👋 Welcome to Pytorch-Wildlife
-
-**PyTorch-Wildlife** is a platform to create, modify, and share powerful AI conservation models. These models can be used for a variety of applications, including camera trap images, overhead images, underwater images, or bioacoustics. Your engagement with our work is greatly appreciated, and we eagerly await any feedback you may have.
-
-
-The **Pytorch-Wildlife** library allows users to directly load the `MegaDetector` model weights for animal detection. We've fully refactored our codebase, prioritizing ease of use in model deployment and expansion. In addition to `MegaDetector`, **Pytorch-Wildlife** also accommodates a range of classification weights, such as those derived from the Amazon Rainforest dataset and the Opossum classification dataset. Explore the codebase and functionalities of **Pytorch-Wildlife** through our interactive [HuggingFace web app](https://huggingface.co/spaces/AndresHdzC/pytorch-wildlife) or local [demos and notebooks](https://github.com/microsoft/CameraTraps/tree/main/demo), designed to showcase the practical applications of our enhancements at [PyTorchWildlife](https://github.com/microsoft/CameraTraps/blob/main/INSTALLATION.md). You can find more information in our [documentation](https://cameratraps.readthedocs.io/en/latest/).
-
-👇 Here is a brief example on how to perform detection and classification on a single image using `PyTorch-wildlife`
-```python
-import numpy as np
-from PytorchWildlife.models import detection as pw_detection
-from PytorchWildlife.models import classification as pw_classification
-
-img = np.random.randn(3, 1280, 1280)
-
-# Detection
-detection_model = pw_detection.MegaDetectorV6() # Model weights are automatically downloaded.
-detection_result = detection_model.single_image_detection(img)
-
-#Classification
-classification_model = pw_classification.AI4GAmazonRainforest() # Model weights are automatically downloaded.
-classification_results = classification_model.single_image_classification(img)
-```
-
-## ⚙️ Install Pytorch-Wildlife
-```
-pip install PytorchWildlife
-```
-Please refer to our [installation guide](https://github.com/microsoft/CameraTraps/blob/main/INSTALLATION.md) for more installation information.
-
-## 🕵️ Explore Pytorch-Wildlife and MegaDetector with our Demo User Interface
-
-If you want to directly try **Pytorch-Wildlife** with the AI models available, including `MegaDetector`, you can use our [**Gradio** interface](https://github.com/microsoft/CameraTraps/tree/main/demo). This interface allows users to directly load the `MegaDetector` model weights for animal detection. In addition, **Pytorch-Wildlife** also has two classification models in our initial version. One is trained from an Amazon Rainforest camera trap dataset and the other from a Galapagos opossum classification dataset (more details of these datasets will be published soon). To start, please follow the [installation instructions](https://github.com/microsoft/CameraTraps/blob/main/INSTALLATION.md) on how to run the Gradio interface! We also provide multiple [**Jupyter** notebooks](https://github.com/microsoft/CameraTraps/tree/main/demo) for demonstration.
-
-![image](https://microsoft.github.io/CameraTraps/assets/gradio_UI.png)
-
-
-## 🛠️ Core Features
-   What are the core components of Pytorch-Wildlife?
-![Pytorch-core-diagram](https://microsoft.github.io/CameraTraps/assets/Pytorch_Wildlife_core_figure.jpg)
-
-
-### 🌐 Unified Framework:
-  Pytorch-Wildlife integrates **four pivotal elements:**
-
-▪ Machine Learning Models<br>
-▪ Pre-trained Weights<br>
-▪ Datasets<br>
-▪ Utilities<br>
-
-### 👷 Our work:
-  In the provided graph, boxes outlined in red represent elements that will be added and remained fixed, while those in blue will be part of our development.
-
-
-### 🚀 Inaugural Model:
-  We're kickstarting with YOLO as our first available model, complemented by pre-trained weights from `MegaDetector`. We have `MegaDetectorV5`, which is the same `MegaDetectorV5` model from the previous repository, and many different versions of `MegaDetectorV6` for different usecases.
-
-
-### 📚 Expandable Repository:
-  As we move forward, our platform will welcome new models and pre-trained weights for camera traps and bioacoustic analysis. We're excited to host contributions from global researchers through a dedicated submission platform.
-
-
-### 📊 Datasets from LILA:
-  Pytorch-Wildlife will also incorporate the vast datasets hosted on LILA, making it a treasure trove for conservation research.
-
-
-### 🧰 Versatile Utilities:
-  Our set of utilities spans from visualization tools to task-specific utilities, many inherited from Megadetector.
-
-
-### 💻 User Interface Flexibility:
-  While we provide a foundational user interface, our platform is designed to inspire. We encourage researchers to craft and share their unique interfaces, and we'll list both existing and new UIs from other collaborators for the community's benefit.
-
-
-Let's shape the future of wildlife research, together! 🙌
-
-## 🖼️ Examples
-
-### Image detection using `MegaDetector`
-<img src="https://microsoft.github.io/CameraTraps/assets/animal_det_1.JPG" alt="animal_det_1" width="400"/><br>
-*Credits to Universidad de los Andes, Colombia.*
-
-### Image classification with `MegaDetector` and `AI4GAmazonRainforest`
-<img src="https://microsoft.github.io/CameraTraps/assets/animal_clas_1.png" alt="animal_clas_1" width="500"/><br>
-*Credits to Universidad de los Andes, Colombia.*
-
-### Opossum ID with `MegaDetector` and `AI4GOpossum`
-<img src="https://microsoft.github.io/CameraTraps/assets/opossum_det.png" alt="opossum_det" width="500"/><br>
-*Credits to the Agency for Regulation and Control of Biosecurity and Quarantine for Galápagos (ABG), Ecuador.*
-
-
-## 🤜🤛 Collaboration with AddaxAI (formerly EcoAssist)!
-We are thrilled to announce our collaboration with [AddaxAI](https://addaxdatascience.com/addaxai/#spp-models)---a powerful user interface software that enables users to directly load models from the PyTorch-Wildlife model zoo for image analysis on local computers. With AddaxAI, you can now utilize MegaDetectorV5 and the classification models---AI4GAmazonRainforest and AI4GOpossum---for automatic animal detection and identification, alongside a comprehensive suite of pre- and post-processing tools. This partnership aims to enhance the overall user experience with PyTorch-Wildlife models for a general audience. We will work closely to bring more features together for more efficient and effective wildlife analysis in the future.
-
-
-## :fountain_pen: Cite us!
-We have recently published a [summary paper on Pytorch-Wildlife](https://arxiv.org/abs/2405.12930). The paper has been accepted as an oral presentation at the [CV4Animals workshop](https://www.cv4animals.com/) at this CVPR 2024. Please feel free to cite us!
-
-```
-@misc{hernandez2024pytorchwildlife,
-      title={Pytorch-Wildlife: A Collaborative Deep Learning Framework for Conservation}, 
-      author={Andres Hernandez and Zhongqi Miao and Luisa Vargas and Sara Beery and Rahul Dodhia and Juan Lavista},
-      year={2024},
-      eprint={2405.12930},
-      archivePrefix={arXiv},
-}
-```
-
-Also, don't forget to cite our original paper for MegaDetector: 
-
-```
-@misc{beery2019efficient,
-      title={Efficient Pipeline for Camera Trap Image Review},
-      author={Sara Beery and Dan Morris and Siyu Yang},
-      year={2019}
-      eprint={1907.06772},
-      archivePrefix={arXiv},
-}
-```
-
-## 🤝 Contributing
-This project is open to your ideas and contributions. If you want to submit a pull request, we'll have some guidelines available soon.
-
-We have adopted the [Microsoft Open Source Code of Conduct](https://opensource.microsoft.com/codeofconduct/). For more information see the [Code of Conduct FAQ](https://opensource.microsoft.com/codeofconduct/faq/) or contact [us](zhongqimiao@microsoft.com) with any additional questions or comments.
-
-## License
-This repository is licensed with the [MIT license](https://github.com/Microsoft/dotnet/blob/main/LICENSE).
-
-
-## 👥 Existing Collaborators
-
-The extensive collaborative efforts of Megadetector have genuinely inspired us, and we deeply value its significant contributions to the community. As we continue to advance with Pytorch-Wildlife, our commitment to delivering technical support to our existing partners on MegaDetector remains the same.
-
-Here we list a few of the organizations that have used MegaDetector. We're only listing organizations who have given us permission to refer to them here or have posted publicly about their use of MegaDetector.
-
-<details>
-<summary><font size="3">👉 Full list of organizations</font></summary>
-
-(Newly Added) [TerrOïko](https://www.terroiko.fr/) ([OCAPI platform](https://www.terroiko.fr/ocapi))
-
-[Arizona Department of Environmental Quality](http://azdeq.gov/)
-
-[Blackbird Environmental](https://blackbirdenv.com/)
-
-[Camelot](https://camelotproject.org/)
-
-[Canadian Parks and Wilderness Society (CPAWS) Northern Alberta Chapter](https://cpawsnab.org/)
-
-[Conservation X Labs](https://conservationxlabs.com/)
-
-[Czech University of Life Sciences Prague](https://www.czu.cz/en)
-
-[EcoLogic Consultants Ltd.](https://www.consult-ecologic.com/)
-
-[Estación Biológica de Doñana](http://www.ebd.csic.es/inicio)
-
-[Idaho Department of Fish and Game](https://idfg.idaho.gov/)
-
-[Island Conservation](https://www.islandconservation.org/)
-
-[Myall Lakes Dingo Project](https://carnivorecoexistence.info/myall-lakes-dingo-project/)
-
-[Point No Point Treaty Council](https://pnptc.org/)
-
-[Ramat Hanadiv Nature Park](https://www.ramat-hanadiv.org.il/en/)
-
-[SPEA (Portuguese Society for the Study of Birds)](https://spea.pt/en/)
-
-[Synthetaic](https://www.synthetaic.com/)
-
-[Taronga Conservation Society](https://taronga.org.au/)
-
-[The Nature Conservancy in Wyoming](https://www.nature.org/en-us/about-us/where-we-work/united-states/wyoming/)
-
-[TrapTagger](https://wildeyeconservation.org/trap-tagger-about/)
-
-[Upper Yellowstone Watershed Group](https://www.upperyellowstone.org/)
-
-[Applied Conservation Macro Ecology Lab](http://www.acmelab.ca/), University of Victoria
-
-[Banff National Park Resource Conservation](https://www.pc.gc.ca/en/pn-np/ab/banff/nature/conservation), Parks Canada(https://www.pc.gc.ca/en/pn-np/ab/banff/nature/conservation)
-
-[Blumstein Lab](https://blumsteinlab.eeb.ucla.edu/), UCLA
-
-[Borderlands Research Institute](https://bri.sulross.edu/), Sul Ross State University
-
-[Capitol Reef National Park](https://www.nps.gov/care/index.htm) / Utah Valley University
-
-[Center for Biodiversity and Conservation](https://www.amnh.org/research/center-for-biodiversity-conservation), American Museum of Natural History
-
-[Centre for Ecosystem Science](https://www.unsw.edu.au/research/), UNSW Sydney
-
-[Cross-Cultural Ecology Lab](https://crossculturalecology.net/), Macquarie University
-
-[DC Cat Count](https://hub.dccatcount.org/), led by the Humane Rescue Alliance
-
-[Department of Fish and Wildlife Sciences](https://www.uidaho.edu/cnr/departments/fish-and-wildlife-sciences), University of Idaho
-
-[Department of Wildlife Ecology and Conservation](https://wec.ifas.ufl.edu/), University of Florida
-
-[Ecology and Conservation of Amazonian Vertebrates Research Group](https://www.researchgate.net/lab/Fernanda-Michalski-Lab-4), Federal University of Amapá
-
-[Gola Forest Programma](https://www.rspb.org.uk/our-work/conservation/projects/scientific-support-for-the-gola-forest-programme/), Royal Society for the Protection of Birds (RSPB)
-
-[Graeme Shannon's Research Group](https://wildliferesearch.co.uk/group-1), Bangor University
-
-[Hamaarag](https://hamaarag.org.il/), The Steinhardt Museum of Natural History, Tel Aviv University
-
-[Institut des Science de la Forêt Tempérée (ISFORT)](https://isfort.uqo.ca/), Université du Québec en Outaouais
-
-[Lab of Dr. Bilal Habib](https://bhlab.in/about), the Wildlife Institute of India
-
-[Mammal Spatial Ecology and Conservation Lab](https://labs.wsu.edu/dthornton/), Washington State University
-
-[McLoughlin Lab in Population Ecology](http://mcloughlinlab.ca/lab/), University of Saskatchewan
-
-[National Wildlife Refuge System, Southwest Region](https://www.fws.gov/about/region/southwest), U.S. Fish & Wildlife Service
-
-[Northern Great Plains Program](https://nationalzoo.si.edu/news/restoring-americas-prairie), Smithsonian
-
-[Quantitative Ecology Lab](https://depts.washington.edu/sefsqel/), University of Washington
-
-[Santa Monica Mountains Recreation Area](https://www.nps.gov/samo/index.htm), National Park Service
-
-[Seattle Urban Carnivore Project](https://www.zoo.org/seattlecarnivores), Woodland Park Zoo
-
-[Serra dos Órgãos National Park](https://www.icmbio.gov.br/parnaserradosorgaos/), ICMBio
-
-[Snapshot USA](https://emammal.si.edu/snapshot-usa), Smithsonian
-
-[Wildlife Coexistence Lab](https://wildlife.forestry.ubc.ca/), University of British Columbia
-
-[Wildlife Research](https://www.dfw.state.or.us/wildlife/research/index.asp), Oregon Department of Fish and Wildlife
-
-[Wildlife Division](https://www.michigan.gov/dnr/about/contact/wildlife), Michigan Department of Natural Resources
-
-Department of Ecology, TU Berlin
-
-Ghost Cat Analytics
-
-Protected Areas Unit, Canadian Wildlife Service
-
-[School of Natural Sciences](https://www.utas.edu.au/natural-sciences), University of Tasmania [(story)](https://www.utas.edu.au/about/news-and-stories/articles/2022/1204-innovative-camera-network-keeps-close-eye-on-tassie-wildlife)
-
-[Kenai National Wildlife Refuge](https://www.fws.gov/refuge/kenai), U.S. Fish & Wildlife Service [(story)](https://www.peninsulaclarion.com/sports/refuge-notebook-new-technology-increases-efficiency-of-refuge-cameras/)
-
-[Australian Wildlife Conservancy](https://www.australianwildlife.org/) [(blog](https://www.australianwildlife.org/cutting-edge-technology-delivering-efficiency-gains-in-conservation/), [blog)](https://www.australianwildlife.org/efficiency-gains-at-the-cutting-edge-of-technology/)
-
-[Felidae Conservation Fund](https://felidaefund.org/) [(WildePod platform)](https://wildepod.org/) [(blog post)](https://abhaykashyap.com/blog/ai-powered-camera-trap-image-annotation-system/)
-
-[Alberta Biodiversity Monitoring Institute (ABMI)](https://www.abmi.ca/home.html) [(WildTrax platform)](https://www.wildtrax.ca/) [(blog post)](https://wildcams.ca/blog/the-abmi-visits-the-zoo/)
-
-[Shan Shui Conservation Center](http://en.shanshui.org/) [(blog post)](https://mp.weixin.qq.com/s/iOIQF3ckj0-rEG4yJgerYw?fbclid=IwAR0alwiWbe3udIcFvqqwm7y5qgr9hZpjr871FZIa-ErGUukZ7yJ3ZhgCevs) [(translated blog post)](https://mp-weixin-qq-com.translate.goog/s/iOIQF3ckj0-rEG4yJgerYw?fbclid=IwAR0alwiWbe3udIcFvqqwm7y5qgr9hZpjr871FZIa-ErGUukZ7yJ3ZhgCevs&_x_tr_sl=auto&_x_tr_tl=en&_x_tr_hl=en&_x_tr_pto=wapp)
-
-[Irvine Ranch Conservancy](http://www.irconservancy.org/) [(story)](https://www.ocregister.com/2022/03/30/ai-software-is-helping-researchers-focus-on-learning-about-ocs-wild-animals/)
-
-[Wildlife Protection Solutions](https://wildlifeprotectionsolutions.org/) [(story](https://customers.microsoft.com/en-us/story/1384184517929343083-wildlife-protection-solutions-nonprofit-ai-for-earth), [story)](https://www.enterpriseai.news/2023/02/20/ai-helps-wildlife-protection-solutions-safeguard-endangered-species/)
-
-[Road Ecology Center](https://roadecology.ucdavis.edu/), University of California, Davis [(Wildlife Observer Network platform)](https://wildlifeobserver.net/)
-
-[The Nature Conservancy in California](https://www.nature.org/en-us/about-us/where-we-work/united-states/california/) [(Animl platform)](https://github.com/tnc-ca-geo/animl-frontend)
-
-[San Diego Zoo Wildlife Alliance](https://science.sandiegozoo.org/) [(Animl R package)](https://github.com/conservationtechlab/animl)
-
-</details><br>
-
-
->[!IMPORTANT]
->If you would like to be added to this list or have any questions regarding MegaDetector and Pytorch-Wildlife, please [email us](zhongqimiao@microsoft.com) or join us in our Discord channel: [![](https://img.shields.io/badge/any_text-Join_us!-blue?logo=discord&label=PytorchWildife)](https://discord.gg/TeEVxzaYtm)
-
+![image](https://microsoft.github.io/CameraTraps/assets/Pytorch_Banner_transparentbk.png)
+
+<div align="center"> 
+<font size="6"> A Collaborative Deep Learning Framework for Conservation </font>
+<br>
+<hr>
+<a href="https://pypi.org/project/PytorchWildlife"><img src="https://img.shields.io/pypi/v/PytorchWildlife?color=limegreen" /></a> 
+<a href="https://pypi.org/project/PytorchWildlife"><img src="https://static.pepy.tech/badge/pytorchwildlife" /></a> 
+<a href="https://pypi.org/project/PytorchWildlife"><img src="https://img.shields.io/pypi/pyversions/PytorchWildlife" /></a> 
+<a href="https://huggingface.co/spaces/ai-for-good-lab/pytorch-wildlife"><img src="https://img.shields.io/badge/%F0%9F%A4%97%20Hugging%20Face-Demo-blue" /></a>
+<a href="https://colab.research.google.com/drive/1rjqHrTMzEHkMualr4vB55dQWCsCKMNXi?usp=sharing"><img src="https://img.shields.io/badge/Colab-Demo-blue?logo=GoogleColab" /></a>
+<!-- <a href="https://colab.research.google.com/drive/16-OjFVQ6nopuP-gfqofYBBY00oIgbcr1?usp=sharing"><img src="https://img.shields.io/badge/Colab-Video detection-blue?logo=GoogleColab" /></a> -->
+<a href="https://cameratraps.readthedocs.io/en/latest/"><img src="https://img.shields.io/badge/read-docs-yellow?logo=ReadtheDocs" /></a>
+<a href="https://github.com/microsoft/CameraTraps/blob/main/LICENSE"><img src="https://img.shields.io/pypi/l/PytorchWildlife" /></a>
+<a href="https://discord.gg/TeEVxzaYtm"><img src="https://img.shields.io/badge/any_text-Join_us!-blue?logo=discord&label=Discord" /></a>
+<br><br>
+</div>
+
+## 🐾 Introduction
+
+At the core of our mission is the desire to create a harmonious space where conservation scientists from all over the globe can unite. Where they're able to share, grow, use datasets and deep learning architectures for wildlife conservation.
+We've been inspired by the potential and capabilities of Megadetector, and we deeply value its contributions to the community. As we forge ahead with Pytorch-Wildlife, under which Megadetector now resides, please know that we remain committed to supporting, maintaining, and developing Megadetector, ensuring its continued relevance, expansion, and utility.
+
+Pytorch-Wildlife is pip installable:
+```
+pip install PytorchWildlife
+```
+
+To use the newest version of MegaDetector with all the existing functionalities, you can use our [Hugging Face interface](https://huggingface.co/spaces/ai-for-good-lab/pytorch-wildlife) or simply load the model with **Pytorch-Wildlife**. The weights will be automatically downloaded:
+```python
+from PytorchWildlife.models import detection as pw_detection
+detection_model = pw_detection.MegaDetectorV6()
+```
+
+For those interested in accessing the previous MegaDetector repository, which utilizes the same `MegaDetectorV5` model weights and was primarily developed by Dan Morris during his time at Microsoft, please visit the [archive](https://github.com/microsoft/CameraTraps/blob/main/archive) directory, or you can visit this [forked repository](https://github.com/agentmorris/MegaDetector/tree/main) that Dan Morris is actively maintaining.
+
+>[!TIP]
+>If you have any questions regarding MegaDetector and Pytorch-Wildlife, please [email us](zhongqimiao@microsoft.com) or join us in our discord channel: [![](https://img.shields.io/badge/any_text-Join_us!-blue?logo=discord&label=PytorchWildife)](https://discord.gg/TeEVxzaYtm)
+
+
+## 📣 Announcements
+
+### SpeciesNet is available in Pytorch-Wildlife for testing! 
+- Please refer to [this document](https://github.com/microsoft/CameraTraps/blob/SppNet_TF/PytorchWildlife/models/classification/speciesnet_base/sppnet_readme.md) for more details!
+
+### Deepfaune in Our Model Zoo!! 
+- We are excited to announce the release of the Deepfaune models—both the detector and classifier—within PyTorch-Wildlife, adding to our growing model zoo. A huge thank you to the Deepfaune team for your support! Deepfaune is one of the most comprehensive detection and classification models focused on the European ecosystem. It serves as a great complement to MegaDetector, which has primarily been trained on datasets from North America, South America, and Africa. The Deepfaune detector is also our first third-party camera trap detection model integrated into PyTorch-Wildlife!
+- To use the model, you just need to load them as any other Pytorch-Wildife models: 
+```
+detection_model = pw_detection.DeepfauneDetector(device=DEVICE)
+classification_model = pw_classification.DeepfauneClassifier(device=DEVICE)
+```
+- You can also use the `detection_classification_pipeline_demo.py` script in the demo folder to test the whole detection + classification pipeline. 
+- Please also take a look at the original [Deepfaune website](https://www.deepfaune.cnrs.fr/en/) and give them a star! 
+
+### Deepfaune-New-England in Our Model Zoo Too!!
+- Besides the original 
+
+
+### Pytorch-Wildlife Version 1.2.0
+- In this version of Pytorch-Wildlife, we are happy to release our [detection fine-tuning module](PW_FT_detection), with which users can fine-tune their own detection model from any released pre-trained MegaDetectorV6 models. Besides, this module also has functionalities that help users to prepare their datasets for the fine-tuning, just as our classification fine-tuning modules. For more details, please check the [readme](PW_FT_detection/README.md). Currently the fine-tuning is based on [Ultralytics](https://www.ultralytics.com/) with AGPL. We will release MIT versions in the future. Here is the [release page](https://github.com/microsoft/CameraTraps/releases).
+- We have also released additional MegaDetectorV6 models based on Yolo-v10 and RtDetr. We have skipped Yolo-v11 models because of limited performance and architectural gains. Most of the MIT and Apache versions have also finished training but are waiting for internal review before they can be released.
+- We have also updated our AI4G-Amazon model with bigger datasets and it has a better performance compared to previous iterations. Please feel free to test it or fine-tune on it. 
+- We will also make a new roadmap for 2025 in the next couple of updates.
+- Special thanks to [José Díaz](https://github.com/jdiaz97) for his great cross-platform app, [BoquilaHUB](https://github.com/boquila/boquilahub), that is even working on ios and android! Please check his repo out! In the future, we will create a project gallery showcasing projects that use or are build upon Pytorch-Wildlife. If you want your projects to be included, please feel free to reach out to us on [![](https://img.shields.io/badge/any_text-Join_us!-blue?logo=discord&label=PytorchWildife)](https://discord.gg/TeEVxzaYtm)
+
+<img src="https://github.com/boquila/boquilahub/blob/main/readme.jpg?raw=true" alt="animal_det_1" width="300"/><br>
+
+
+### :racing_car::dash::dash: MegaDetectorV6: SMALLER, FASTER, BETTER!  
+We have officially released our 6th version of MegaDetector, MegaDetectorV6! In the next generation of MegaDetector, we are focusing on computational efficiency, performance, modernizing of model architectures, and licensing. We have trained multiple new models using different model architectures, including Yolo-v9, Yolo-v10, and RT-Detr for maximum user flexibility. We have a [rolling release schedule](#mag-model-zoo-and-release-schedules) for different versions of MegaDetectorV6.
+
+>[!NOTE]
+> - Following our initial release, we’ve been delighted to see so many people explore our new models. We’d like to extend our heartfelt thanks to everyone who has shown interest in our latest models—your support means a great deal to us!
+> - That said, we’ve received a number of feedback comments highlighting a discrepancy between the reported performance (particularly MDV5) and the actual performance observed. We are actively investigating this issue and have identified a potential error or corruption in the validation data we used. For the time being, we’ll remove our current performance numbers from the model zoo for now to avoid confusion.
+> - We sincerely apologize for any confusion or inconvenience this may have caused. Our team is working diligently to address this matter, and we will update our experiments—and potentially retrain the model if data corruption is confirmed—as soon as possible. Thank you for your patience and understanding!
+
+
+
+MegaDetectorV6 models are based on architectures optimized for performance and low-budget devices. For example, the MegaDetectorV6-Ultralytics-YoloV10-Compact (MDV6-yolov10-c) model only have ***2% of the parameters*** of the previous MegaDetectorV5 and still exhibits comparable animal recall on our validation datasets. 
+
+<!-- In the following figure, we can see the Performance to Parameter metric of each released MegaDetector model. All of the V6 models, extra large or compact, have at least 50% less parameters compared to MegaDetectorV5 but with much higher animal detection performance. -->
+
+<!-- ![image](assets/ParamPerf.png) -->
+
+<!-- >[!TIP] -->
+<!-- >From now on, we encourage our users to use MegaDetectorV6 as their default animal detection model and choose whichever model that fits the project needs. To reduce potential confusion, we have also standardized the model names into MDV6-Compact and MDV6-Extra for two model sizes using the same architecture. Learn how to use MegaDetectorV6 in our [image demo](demo/image_detection_demo_v6.ipynb) and [video demo](demo/video_detection_demo_v6.ipynb). -->
+
+
+### :bangbang: Model licensing 
+
+The **Pytorch-Wildlife** package is under MIT, however some of the models in the model zoo are not. For example, MegaDetectorV5, which is trained using the Ultralytics package, a package under AGPL-3.0, and is not for closed-source commercial uses if they are using updated 'ultralytics' packages. 
+
+There may be a confusion because YOLOv5 was initially released before the establishment of the AGPL-3.0 license. According to the official [Ultralytics-Yolov5](https://github.com/ultralytics/yolov5) package, it is under AGPL-3.0 now, and the maintainers have discussed how their licensing policy has evolved over time in their issues section. 
+
+<!-- We aim to prevent any confusion or potential issues for our users. -->
+
+<!-- > [!IMPORTANT]
+> THIS IS TRUE TO ALL EXISTING MEGADETECTORV5 MODELS IN ALL EXISTING FORKS THAT ARE TRAINED USING YOLOV5, AN ULTRALYTICS-DEVELOPED MODEL. -->
+
+We want to make Pytorch-Wildlife a platform where different models with different licenses can be hosted and want to enable different use cases. To reduce user confusions, in our [model zoo](#mag-model-zoo-and-release-schedules) section, we list all existing and planed future models in our model zoo, their corresponding license, and release schedules. 
+
+In addition, since the **Pytorch-Wildlife** package is under MIT, all the utility functions, including data pre-/post-processing functions and model fine-tuning functions in this packages are under MIT as well.
+
+### :mag: Model Zoo and Release Schedules
+
+#### MegaDetectors 
+|Models|Version Names|Licence|Release|Parameters (M)|
+|---|---|---|---|---|
+|MegaDetectorV5|-|AGPL-3.0|Released|121|
+|MegaDetectorV6-Ultralytics-YoloV9-Compact|MDV6-yolov9-c|AGPL-3.0|Released|25.5|
+|MegaDetectorV6-Ultralytics-YoloV9-Extra|MDV6-yolov9-e|AGPL-3.0|Released|58.1|
+|MegaDetectorV6-Ultralytics-YoloV10-Compact (even smaller and no NMS)|MDV6-yolov10-c|AGPL-3.0|Released|2.3|
+|MegaDetectorV6-Ultralytics-YoloV10-Extra (extra large model and no NMS)|MDV6-yolov10-c|AGPL-3.0|Released|29.5|
+|MegaDetectorV6-Ultralytics-RtDetr-Compact|MDV6-redetr-c|AGPL-3.0|Released|31.9|
+|MegaDetectorV6-Ultralytics-YoloV11-Compact|-|AGPL-3.0|Will Not Release|2.6|
+|MegaDetectorV6-Ultralytics-YoloV11-Extra|-|AGPL-3.0|Will Not Release|56.9|
+|MegaDetectorV6-MIT-YoloV9-Compact|MDV6-mit-yolov9-c|MIT|Training|9.7|
+|MegaDetectorV6-MIT-YoloV9-Extra|MDV6-mit-yolov9-c|MIT|Training|51|
+|MegaDetectorV6-Apache-RTDetr-Compact|MDV6-apa-redetr-c|Apache|Training|20|
+|MegaDetectorV6-Apache-RTDetr-Extra|MDV6-apa-redetr-c|Apache|Training|76|
+
+<!-- |Models|Version Names|Licence|Release|Parameters (M)|mAP<sup>val<br>50-95|Animal Recall|
+|---|---|---|---|---|---|---|
+|MegaDetectorV5|-|AGPL-3.0|Released|121|74.7|74.9|
+|MegaDetectorV6-Ultralytics-YoloV9-Compact|MDV6-yolov9-c|AGPL-3.0|Released|25.5|73.8|82.6|
+|MegaDetectorV6-Ultralytics-YoloV9-Extra|MDV6-yolov9-e|AGPL-3.0|Released|58.1|80.2|87.1|
+|MegaDetectorV6-Ultralytics-YoloV10-Compact (even smaller and no NMS)|MDV6-yolov10-c|AGPL-3.0|Released|2.3|71.8|78.8|
+|MegaDetectorV6-Ultralytics-YoloV10-Extra (extra large model and no NMS)|MDV6-yolov10-c|AGPL-3.0|Released|29.5|79.9|85.2|
+|MegaDetectorV6-Ultralytics-RtDetr-Compact|MDV6-redetr-c|AGPL-3.0|Released|31.9|73.9|83.4|
+|MegaDetectorV6-Ultralytics-YoloV11-Compact|-|AGPL-3.0|Will Not Release|2.6|71.9|79.8|
+|MegaDetectorV6-Ultralytics-YoloV11-Extra|-|AGPL-3.0|Will Not Release|56.9|79.3|86.0|
+|MegaDetectorV6-MIT-YoloV9-Compact|MDV6-mit-yolov9-c|MIT|MDV6-mit-yolov9-c|February 2025|9.7|73.84|-|
+|MegaDetectorV6-MIT-YoloV9-Extra|MDV6-mit-yolov9-c|MIT|February 2025|51|Training|Training|
+|MegaDetectorV6-Apache-RTDetr-Compact|MDV6-apa-redetr-c|Apache|February 2025|20|76.3|-|
+|MegaDetectorV6-Apache-RTDetr-Extra|MDV6-apa-redetr-c|Apache|February 2025|76|80.8|-| -->
+
+> [!TIP]
+> We are specifically reporting `Animal Recall` as our primary performance metric, even though it is not commonly used in traditional object detection studies, which typically focus on balancing overall model performance. For MegaDetector, our goal is to optimize for animal recall—in other words, minimizing false negative detections of animals or, more simply, ensuring our model misses as few animals as possible. While this may result in a higher false positive rate, we rely on downstream classification models to further filter the detected objects. We believe this approach is more practical for real-world animal monitoring scenarios.
+
+ 
+
+#### Other detection models 
+|Models|Version Names|Licence|Release|Reference|
+|---|---|---|---|---|
+|Deepfaune-detection|-|CC BY-SA 4.0|Released|[Deepfaune](https://www.deepfaune.cnrs.fr/en/)|
+|HerdNet-general|general|CC BY-NC-SA-4.0|Released|[Alexandre et. al. 2023](https://github.com/Alexandre-Delplanque/HerdNet)|
+|HerdNet-ennedi|ennedi|CC BY-NC-SA-4.0|Released|[Alexandre et. al. 2023](https://github.com/Alexandre-Delplanque/HerdNet)|
+|MegaDetector-Overhead|-|MIT|Mid 2025|-|
+|MegaDetector-Bioacoustics|-|MIT|Late 2025|-|
+
+#### Classification models
+|Models|Version Names|Licence|Release|
+|---|---|---|---|
+|AI4G-Oppossum|-|MIT|Released|
+|AI4G-Amazon-V1|v1|MIT|Released|
+|AI4G-Amazon-V2|v2|MIT|Released|
+|AI4G-Serengeti|-|MIT|Released|
+|Deepfaune-classification|v1.3|CC BY-SA 4.0|Released|[Deepfaune](https://www.deepfaune.cnrs.fr/en/)|
+|Deepfaune-New-England|v1.0|CC0 1.0 Universal|Released|[Deepfaune-New-England](https://code.usgs.gov/vtcfwru/deepfaune-new-england)|
+
+>[!TIP]
+>Some models, such as MegaDetectorV6, HerdNet, and AI4G-Amazon, have different versions, and they are loaded by their corresponding version names. Here is an example: `detection_model = pw_detection.MegaDetectorV6(version="MDV6-yolov10-e")`.
+
+## 👋 Welcome to Pytorch-Wildlife
+
+**PyTorch-Wildlife** is a platform to create, modify, and share powerful AI conservation models. These models can be used for a variety of applications, including camera trap images, overhead images, underwater images, or bioacoustics. Your engagement with our work is greatly appreciated, and we eagerly await any feedback you may have.
+
+
+The **Pytorch-Wildlife** library allows users to directly load the `MegaDetector` model weights for animal detection. We've fully refactored our codebase, prioritizing ease of use in model deployment and expansion. In addition to `MegaDetector`, **Pytorch-Wildlife** also accommodates a range of classification weights, such as those derived from the Amazon Rainforest dataset and the Opossum classification dataset. Explore the codebase and functionalities of **Pytorch-Wildlife** through our interactive [HuggingFace web app](https://huggingface.co/spaces/AndresHdzC/pytorch-wildlife) or local [demos and notebooks](https://github.com/microsoft/CameraTraps/tree/main/demo), designed to showcase the practical applications of our enhancements at [PyTorchWildlife](https://github.com/microsoft/CameraTraps/blob/main/INSTALLATION.md). You can find more information in our [documentation](https://cameratraps.readthedocs.io/en/latest/).
+
+👇 Here is a brief example on how to perform detection and classification on a single image using `PyTorch-wildlife`
+```python
+import numpy as np
+from PytorchWildlife.models import detection as pw_detection
+from PytorchWildlife.models import classification as pw_classification
+
+img = np.random.randn(3, 1280, 1280)
+
+# Detection
+detection_model = pw_detection.MegaDetectorV6() # Model weights are automatically downloaded.
+detection_result = detection_model.single_image_detection(img)
+
+#Classification
+classification_model = pw_classification.AI4GAmazonRainforest() # Model weights are automatically downloaded.
+classification_results = classification_model.single_image_classification(img)
+```
+
+## ⚙️ Install Pytorch-Wildlife
+```
+pip install PytorchWildlife
+```
+Please refer to our [installation guide](https://github.com/microsoft/CameraTraps/blob/main/INSTALLATION.md) for more installation information.
+
+## 🕵️ Explore Pytorch-Wildlife and MegaDetector with our Demo User Interface
+
+If you want to directly try **Pytorch-Wildlife** with the AI models available, including `MegaDetector`, you can use our [**Gradio** interface](https://github.com/microsoft/CameraTraps/tree/main/demo). This interface allows users to directly load the `MegaDetector` model weights for animal detection. In addition, **Pytorch-Wildlife** also has two classification models in our initial version. One is trained from an Amazon Rainforest camera trap dataset and the other from a Galapagos opossum classification dataset (more details of these datasets will be published soon). To start, please follow the [installation instructions](https://github.com/microsoft/CameraTraps/blob/main/INSTALLATION.md) on how to run the Gradio interface! We also provide multiple [**Jupyter** notebooks](https://github.com/microsoft/CameraTraps/tree/main/demo) for demonstration.
+
+![image](https://microsoft.github.io/CameraTraps/assets/gradio_UI.png)
+
+
+## 🛠️ Core Features
+   What are the core components of Pytorch-Wildlife?
+![Pytorch-core-diagram](https://microsoft.github.io/CameraTraps/assets/Pytorch_Wildlife_core_figure.jpg)
+
+
+### 🌐 Unified Framework:
+  Pytorch-Wildlife integrates **four pivotal elements:**
+
+▪ Machine Learning Models<br>
+▪ Pre-trained Weights<br>
+▪ Datasets<br>
+▪ Utilities<br>
+
+### 👷 Our work:
+  In the provided graph, boxes outlined in red represent elements that will be added and remained fixed, while those in blue will be part of our development.
+
+
+### 🚀 Inaugural Model:
+  We're kickstarting with YOLO as our first available model, complemented by pre-trained weights from `MegaDetector`. We have `MegaDetectorV5`, which is the same `MegaDetectorV5` model from the previous repository, and many different versions of `MegaDetectorV6` for different usecases.
+
+
+### 📚 Expandable Repository:
+  As we move forward, our platform will welcome new models and pre-trained weights for camera traps and bioacoustic analysis. We're excited to host contributions from global researchers through a dedicated submission platform.
+
+
+### 📊 Datasets from LILA:
+  Pytorch-Wildlife will also incorporate the vast datasets hosted on LILA, making it a treasure trove for conservation research.
+
+
+### 🧰 Versatile Utilities:
+  Our set of utilities spans from visualization tools to task-specific utilities, many inherited from Megadetector.
+
+
+### 💻 User Interface Flexibility:
+  While we provide a foundational user interface, our platform is designed to inspire. We encourage researchers to craft and share their unique interfaces, and we'll list both existing and new UIs from other collaborators for the community's benefit.
+
+
+Let's shape the future of wildlife research, together! 🙌
+
+## 🖼️ Examples
+
+### Image detection using `MegaDetector`
+<img src="https://microsoft.github.io/CameraTraps/assets/animal_det_1.JPG" alt="animal_det_1" width="400"/><br>
+*Credits to Universidad de los Andes, Colombia.*
+
+### Image classification with `MegaDetector` and `AI4GAmazonRainforest`
+<img src="https://microsoft.github.io/CameraTraps/assets/animal_clas_1.png" alt="animal_clas_1" width="500"/><br>
+*Credits to Universidad de los Andes, Colombia.*
+
+### Opossum ID with `MegaDetector` and `AI4GOpossum`
+<img src="https://microsoft.github.io/CameraTraps/assets/opossum_det.png" alt="opossum_det" width="500"/><br>
+*Credits to the Agency for Regulation and Control of Biosecurity and Quarantine for Galápagos (ABG), Ecuador.*
+
+
+## 🤜🤛 Collaboration with AddaxAI (formerly EcoAssist)!
+We are thrilled to announce our collaboration with [AddaxAI](https://addaxdatascience.com/addaxai/#spp-models)---a powerful user interface software that enables users to directly load models from the PyTorch-Wildlife model zoo for image analysis on local computers. With AddaxAI, you can now utilize MegaDetectorV5 and the classification models---AI4GAmazonRainforest and AI4GOpossum---for automatic animal detection and identification, alongside a comprehensive suite of pre- and post-processing tools. This partnership aims to enhance the overall user experience with PyTorch-Wildlife models for a general audience. We will work closely to bring more features together for more efficient and effective wildlife analysis in the future.
+
+
+## :fountain_pen: Cite us!
+We have recently published a [summary paper on Pytorch-Wildlife](https://arxiv.org/abs/2405.12930). The paper has been accepted as an oral presentation at the [CV4Animals workshop](https://www.cv4animals.com/) at this CVPR 2024. Please feel free to cite us!
+
+```
+@misc{hernandez2024pytorchwildlife,
+      title={Pytorch-Wildlife: A Collaborative Deep Learning Framework for Conservation}, 
+      author={Andres Hernandez and Zhongqi Miao and Luisa Vargas and Sara Beery and Rahul Dodhia and Juan Lavista},
+      year={2024},
+      eprint={2405.12930},
+      archivePrefix={arXiv},
+}
+```
+
+Also, don't forget to cite our original paper for MegaDetector: 
+
+```
+@misc{beery2019efficient,
+      title={Efficient Pipeline for Camera Trap Image Review},
+      author={Sara Beery and Dan Morris and Siyu Yang},
+      year={2019}
+      eprint={1907.06772},
+      archivePrefix={arXiv},
+}
+```
+
+## 🤝 Contributing
+This project is open to your ideas and contributions. If you want to submit a pull request, we'll have some guidelines available soon.
+
+We have adopted the [Microsoft Open Source Code of Conduct](https://opensource.microsoft.com/codeofconduct/). For more information see the [Code of Conduct FAQ](https://opensource.microsoft.com/codeofconduct/faq/) or contact [us](zhongqimiao@microsoft.com) with any additional questions or comments.
+
+## License
+This repository is licensed with the [MIT license](https://github.com/Microsoft/dotnet/blob/main/LICENSE).
+
+
+## 👥 Existing Collaborators
+
+The extensive collaborative efforts of Megadetector have genuinely inspired us, and we deeply value its significant contributions to the community. As we continue to advance with Pytorch-Wildlife, our commitment to delivering technical support to our existing partners on MegaDetector remains the same.
+
+Here we list a few of the organizations that have used MegaDetector. We're only listing organizations who have given us permission to refer to them here or have posted publicly about their use of MegaDetector.
+
+<details>
+<summary><font size="3">👉 Full list of organizations</font></summary>
+
+(Newly Added) [TerrOïko](https://www.terroiko.fr/) ([OCAPI platform](https://www.terroiko.fr/ocapi))
+
+[Arizona Department of Environmental Quality](http://azdeq.gov/)
+
+[Blackbird Environmental](https://blackbirdenv.com/)
+
+[Camelot](https://camelotproject.org/)
+
+[Canadian Parks and Wilderness Society (CPAWS) Northern Alberta Chapter](https://cpawsnab.org/)
+
+[Conservation X Labs](https://conservationxlabs.com/)
+
+[Czech University of Life Sciences Prague](https://www.czu.cz/en)
+
+[EcoLogic Consultants Ltd.](https://www.consult-ecologic.com/)
+
+[Estación Biológica de Doñana](http://www.ebd.csic.es/inicio)
+
+[Idaho Department of Fish and Game](https://idfg.idaho.gov/)
+
+[Island Conservation](https://www.islandconservation.org/)
+
+[Myall Lakes Dingo Project](https://carnivorecoexistence.info/myall-lakes-dingo-project/)
+
+[Point No Point Treaty Council](https://pnptc.org/)
+
+[Ramat Hanadiv Nature Park](https://www.ramat-hanadiv.org.il/en/)
+
+[SPEA (Portuguese Society for the Study of Birds)](https://spea.pt/en/)
+
+[Synthetaic](https://www.synthetaic.com/)
+
+[Taronga Conservation Society](https://taronga.org.au/)
+
+[The Nature Conservancy in Wyoming](https://www.nature.org/en-us/about-us/where-we-work/united-states/wyoming/)
+
+[TrapTagger](https://wildeyeconservation.org/trap-tagger-about/)
+
+[Upper Yellowstone Watershed Group](https://www.upperyellowstone.org/)
+
+[Applied Conservation Macro Ecology Lab](http://www.acmelab.ca/), University of Victoria
+
+[Banff National Park Resource Conservation](https://www.pc.gc.ca/en/pn-np/ab/banff/nature/conservation), Parks Canada(https://www.pc.gc.ca/en/pn-np/ab/banff/nature/conservation)
+
+[Blumstein Lab](https://blumsteinlab.eeb.ucla.edu/), UCLA
+
+[Borderlands Research Institute](https://bri.sulross.edu/), Sul Ross State University
+
+[Capitol Reef National Park](https://www.nps.gov/care/index.htm) / Utah Valley University
+
+[Center for Biodiversity and Conservation](https://www.amnh.org/research/center-for-biodiversity-conservation), American Museum of Natural History
+
+[Centre for Ecosystem Science](https://www.unsw.edu.au/research/), UNSW Sydney
+
+[Cross-Cultural Ecology Lab](https://crossculturalecology.net/), Macquarie University
+
+[DC Cat Count](https://hub.dccatcount.org/), led by the Humane Rescue Alliance
+
+[Department of Fish and Wildlife Sciences](https://www.uidaho.edu/cnr/departments/fish-and-wildlife-sciences), University of Idaho
+
+[Department of Wildlife Ecology and Conservation](https://wec.ifas.ufl.edu/), University of Florida
+
+[Ecology and Conservation of Amazonian Vertebrates Research Group](https://www.researchgate.net/lab/Fernanda-Michalski-Lab-4), Federal University of Amapá
+
+[Gola Forest Programma](https://www.rspb.org.uk/our-work/conservation/projects/scientific-support-for-the-gola-forest-programme/), Royal Society for the Protection of Birds (RSPB)
+
+[Graeme Shannon's Research Group](https://wildliferesearch.co.uk/group-1), Bangor University
+
+[Hamaarag](https://hamaarag.org.il/), The Steinhardt Museum of Natural History, Tel Aviv University
+
+[Institut des Science de la Forêt Tempérée (ISFORT)](https://isfort.uqo.ca/), Université du Québec en Outaouais
+
+[Lab of Dr. Bilal Habib](https://bhlab.in/about), the Wildlife Institute of India
+
+[Mammal Spatial Ecology and Conservation Lab](https://labs.wsu.edu/dthornton/), Washington State University
+
+[McLoughlin Lab in Population Ecology](http://mcloughlinlab.ca/lab/), University of Saskatchewan
+
+[National Wildlife Refuge System, Southwest Region](https://www.fws.gov/about/region/southwest), U.S. Fish & Wildlife Service
+
+[Northern Great Plains Program](https://nationalzoo.si.edu/news/restoring-americas-prairie), Smithsonian
+
+[Quantitative Ecology Lab](https://depts.washington.edu/sefsqel/), University of Washington
+
+[Santa Monica Mountains Recreation Area](https://www.nps.gov/samo/index.htm), National Park Service
+
+[Seattle Urban Carnivore Project](https://www.zoo.org/seattlecarnivores), Woodland Park Zoo
+
+[Serra dos Órgãos National Park](https://www.icmbio.gov.br/parnaserradosorgaos/), ICMBio
+
+[Snapshot USA](https://emammal.si.edu/snapshot-usa), Smithsonian
+
+[Wildlife Coexistence Lab](https://wildlife.forestry.ubc.ca/), University of British Columbia
+
+[Wildlife Research](https://www.dfw.state.or.us/wildlife/research/index.asp), Oregon Department of Fish and Wildlife
+
+[Wildlife Division](https://www.michigan.gov/dnr/about/contact/wildlife), Michigan Department of Natural Resources
+
+Department of Ecology, TU Berlin
+
+Ghost Cat Analytics
+
+Protected Areas Unit, Canadian Wildlife Service
+
+[School of Natural Sciences](https://www.utas.edu.au/natural-sciences), University of Tasmania [(story)](https://www.utas.edu.au/about/news-and-stories/articles/2022/1204-innovative-camera-network-keeps-close-eye-on-tassie-wildlife)
+
+[Kenai National Wildlife Refuge](https://www.fws.gov/refuge/kenai), U.S. Fish & Wildlife Service [(story)](https://www.peninsulaclarion.com/sports/refuge-notebook-new-technology-increases-efficiency-of-refuge-cameras/)
+
+[Australian Wildlife Conservancy](https://www.australianwildlife.org/) [(blog](https://www.australianwildlife.org/cutting-edge-technology-delivering-efficiency-gains-in-conservation/), [blog)](https://www.australianwildlife.org/efficiency-gains-at-the-cutting-edge-of-technology/)
+
+[Felidae Conservation Fund](https://felidaefund.org/) [(WildePod platform)](https://wildepod.org/) [(blog post)](https://abhaykashyap.com/blog/ai-powered-camera-trap-image-annotation-system/)
+
+[Alberta Biodiversity Monitoring Institute (ABMI)](https://www.abmi.ca/home.html) [(WildTrax platform)](https://www.wildtrax.ca/) [(blog post)](https://wildcams.ca/blog/the-abmi-visits-the-zoo/)
+
+[Shan Shui Conservation Center](http://en.shanshui.org/) [(blog post)](https://mp.weixin.qq.com/s/iOIQF3ckj0-rEG4yJgerYw?fbclid=IwAR0alwiWbe3udIcFvqqwm7y5qgr9hZpjr871FZIa-ErGUukZ7yJ3ZhgCevs) [(translated blog post)](https://mp-weixin-qq-com.translate.goog/s/iOIQF3ckj0-rEG4yJgerYw?fbclid=IwAR0alwiWbe3udIcFvqqwm7y5qgr9hZpjr871FZIa-ErGUukZ7yJ3ZhgCevs&_x_tr_sl=auto&_x_tr_tl=en&_x_tr_hl=en&_x_tr_pto=wapp)
+
+[Irvine Ranch Conservancy](http://www.irconservancy.org/) [(story)](https://www.ocregister.com/2022/03/30/ai-software-is-helping-researchers-focus-on-learning-about-ocs-wild-animals/)
+
+[Wildlife Protection Solutions](https://wildlifeprotectionsolutions.org/) [(story](https://customers.microsoft.com/en-us/story/1384184517929343083-wildlife-protection-solutions-nonprofit-ai-for-earth), [story)](https://www.enterpriseai.news/2023/02/20/ai-helps-wildlife-protection-solutions-safeguard-endangered-species/)
+
+[Road Ecology Center](https://roadecology.ucdavis.edu/), University of California, Davis [(Wildlife Observer Network platform)](https://wildlifeobserver.net/)
+
+[The Nature Conservancy in California](https://www.nature.org/en-us/about-us/where-we-work/united-states/california/) [(Animl platform)](https://github.com/tnc-ca-geo/animl-frontend)
+
+[San Diego Zoo Wildlife Alliance](https://science.sandiegozoo.org/) [(Animl R package)](https://github.com/conservationtechlab/animl)
+
+</details><br>
+
+
+>[!IMPORTANT]
+>If you would like to be added to this list or have any questions regarding MegaDetector and Pytorch-Wildlife, please [email us](zhongqimiao@microsoft.com) or join us in our Discord channel: [![](https://img.shields.io/badge/any_text-Join_us!-blue?logo=discord&label=PytorchWildife)](https://discord.gg/TeEVxzaYtm)
+