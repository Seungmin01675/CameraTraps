--- conflicted
+++ resolved
@@ -40,33 +40,6 @@
     lab_annotator = sv.LabelAnnotator(text_color=sv.Color.BLACK, text_thickness=4, text_scale=2)
     os.makedirs(output_dir, exist_ok=True)
 
-<<<<<<< HEAD
-    if isinstance(results, list):
-        for entry in results:
-            annotated_img = box_annotator.annotate(
-                scene=np.array(Image.open(entry["img_id"]).convert("RGB")),
-                detections=entry["detections"],
-                labels=entry["labels"],
-            )
-
-            img_id_parts=Path(entry["img_id"]).parts
-            last_input_dir=Path(input_dir).parts[-1]
-            relative_dir=Path(*img_id_parts[img_id_parts.index(last_input_dir)+1:-1])
-            full_output_dir = os.path.join(output_dir, relative_dir)
-            os.makedirs(full_output_dir, exist_ok=True)
-            with sv.ImageSink(target_dir_path=full_output_dir, overwrite=overwrite) as sink: 
-                sink.save_image(
-                    image=cv2.cvtColor(annotated_img, cv2.COLOR_RGB2BGR), image_name=entry["img_id"].rsplit(os.sep, 1)[1]
-                )
-    else:
-        annotated_img = box_annotator.annotate(
-            scene=np.array(Image.open(results["img_id"]).convert("RGB")),
-            detections=results["detections"],
-            labels=results["labels"],
-        )
-
-        with sv.ImageSink(target_dir_path=output_dir, overwrite=overwrite) as sink: 
-=======
     with sv.ImageSink(target_dir_path=output_dir, overwrite=True) as sink:
         if isinstance(results, list):
             for entry in results:
@@ -90,7 +63,6 @@
                 detections=results["detections"],
                 labels=results["labels"],
             )
->>>>>>> b5cfa796
             sink.save_image(
                 image=cv2.cvtColor(annotated_img, cv2.COLOR_RGB2BGR), image_name=results["img_id"].rsplit(os.sep, 1)[1]
             )
@@ -111,28 +83,12 @@
     """
     assert isinstance(results, list)
     os.makedirs(output_dir, exist_ok=True)
-<<<<<<< HEAD
-    
-    for entry in results:
-        for i, (xyxy, _, _, cat, _) in enumerate(entry["detections"]):
-            cropped_img = sv.crop_image(
-                image=np.array(Image.open(entry["img_id"]).convert("RGB")), xyxy=xyxy
-            )
-
-            img_id_parts=Path(entry["img_id"]).parts
-            last_input_dir=Path(input_dir).parts[-1]
-            relative_dir=Path(*img_id_parts[img_id_parts.index(last_input_dir)+1:-1])
-            full_output_dir = os.path.join(output_dir, relative_dir)
-            os.makedirs(full_output_dir, exist_ok=True)
-            with sv.ImageSink(target_dir_path=full_output_dir, overwrite=overwrite) as sink:
-=======
     with sv.ImageSink(target_dir_path=output_dir, overwrite=True) as sink:
         for entry in results:
             for i, (xyxy, cat) in enumerate(zip(entry["detections"].xyxy, entry["detections"].class_id)):
                 cropped_img = sv.crop_image(
                     image=np.array(Image.open(entry["img_id"]).convert("RGB")), xyxy=xyxy
                 )
->>>>>>> b5cfa796
                 sink.save_image(
                     image=cv2.cvtColor(cropped_img, cv2.COLOR_RGB2BGR),
                     image_name="{}_{}_{}".format(
