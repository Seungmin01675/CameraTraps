--- conflicted
+++ resolved
@@ -32,14 +32,7 @@
 
 
     def __init__(self, model_path):
-        self.device = torch.device('cuda:0') if torch.cuda.is_available() else 'cpu'
-<<<<<<< HEAD
-        self.model = PTDetector.__load_model(torchscript_model_path)
-        if torch.cuda.is_available():
-            print('Sending model to GPU')
-            self.model.to(self.device)
-        
-=======
+        self.device = torch.device('cuda:0') if torch.cuda.is_available() else 'cpu'    
         self.is_pt = False if model_path.endswith('.torchscript.pt') else True
         if self.is_pt:
             try:
@@ -52,14 +45,16 @@
             self.model = PTDetector.__load_model(model_path, self.device)
         else:
             self.model = PTDetector.__load_torchscript_model(model_path)
+        
+        if torch.cuda.is_available():
+            print('Sending model to GPU')
+            self.model.to(self.device)
 
     @staticmethod
     def __load_model(model_pt_path, device):
         checkpoint = torch.load(model_pt_path, map_location=device)
         model = checkpoint['model'].float().fuse().eval()  # FP32 model
         return model
-
->>>>>>> 70beae76
 
     @staticmethod
     def __load_torchscript_model(torchscript_model_path):
